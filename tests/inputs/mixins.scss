--- conflicted
+++ resolved
@@ -98,8 +98,6 @@
     }
 }
 
-<<<<<<< HEAD
-
 // mixin content (http://sass-lang.com/docs/yardoc/file.SASS_REFERENCE.html#mixin-content)
 @mixin content-simple {
     div.mixin-content-simple {
@@ -140,7 +138,8 @@
 
 @include content-with-arg($background: purple) { 
     @include something(orange);
-=======
+}
+
 @mixin wallpaper($image, $top: 0, $right: 0, $bottom: 0, $left: 0) {
   background: $image;
   position: absolute;
@@ -156,5 +155,4 @@
 
 #please-wait {
   @include logo(1em, $left: 4em, $bottom: 3em);
->>>>>>> af481c45
 }