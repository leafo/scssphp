--- conflicted
+++ resolved
@@ -45,7 +45,6 @@
     div p .top div {
       color: red; }
 
-<<<<<<< HEAD
 div.mixin-content-simple {
   color: red; }
 
@@ -74,12 +73,11 @@
   color: orange; }
   div.mixin-content-with-arg div {
     height: 20px; }
-=======
+
 #please-wait {
   background: url(/images/logo.png);
   position: absolute;
   top: 1em;
   right: 0;
   bottom: 3em;
-  left: 4em; }
->>>>>>> af481c45
+  left: 4em; }