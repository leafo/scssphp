--- conflicted
+++ resolved
@@ -3102,11 +3102,8 @@
     public function get($name, $shouldThrow = true, Environment $env = null)
     {
         $normalizedName = $this->normalizeName($name);
-<<<<<<< HEAD
         $specialContentKey = static::$namespaces['special'] . 'content';
-=======
-        $specialContentKey = self::$namespaces['special'] . 'content';
->>>>>>> ef79225b
+
 
         if (! isset($env)) {
             $env = $this->getStoreEnv();
@@ -3121,11 +3118,7 @@
             }
 
             if (! $hasNamespace && isset($env->marker)) {
-<<<<<<< HEAD
-                if (! $nextIsRoot && ! empty($env->store[$specialContentKey])) {
-=======
                 if (! $nextIsRoot && !empty($env->store[$specialContentKey])) {
->>>>>>> ef79225b
                     $env = $env->store[$specialContentKey]->scope;
                     $nextIsRoot = true;
                     continue;
