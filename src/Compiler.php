--- conflicted
+++ resolved
@@ -49,11 +49,6 @@
  */
 class Compiler
 {
-<<<<<<< HEAD
-=======
-    static public $VERSION = 'v0.1.3';
-
->>>>>>> e1bbe36b
     static protected $operatorNames = array(
         '+' => 'add',
         '-' => 'sub',
