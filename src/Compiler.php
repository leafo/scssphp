--- conflicted
+++ resolved
@@ -110,11 +110,8 @@
     private $sourcePos;
     private $sourceParser;
     private $storeEnv;
-<<<<<<< HEAD
     private $charsetSeen;
-=======
     private $stderr;
->>>>>>> c6a78532
 
     /**
      * Compile scss
