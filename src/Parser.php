--- conflicted
+++ resolved
@@ -53,6 +53,7 @@
     protected static $mCommentPattern;
     protected static $operatorPattern;
 
+
     private $sourceName;
     private $sourceIndex;
     private $sourcePositions;
@@ -95,7 +96,7 @@
             $commentMultiRight  = '\*\/';
 
             self::$commentPattern = $commentMultiLeft . '.*?' . $commentMultiRight;
-            self::$mCommentPattern = '/'.self::$commentPattern.'/'.$this->pattern_modifiers.'S';
+            self::$mCommentPattern = '/'.self::$commentPattern.'/'.$this->patternModifiers.'S';
         }
     }
 
@@ -866,7 +867,7 @@
     protected function match($regex, &$out, $eatWhitespace = null)
     {
 
-        $r = '/' . $regex . '/'.$this->pattern_modifiers;
+        $r = '/' . $regex . '/'.$this->patternModifiers;
 
         if (!preg_match($r, $this->buffer, $out, null, $this->count)) {
 			return false;
@@ -878,13 +879,9 @@
             $eatWhitespace = $this->eatWhiteDefault;
         }
 
-<<<<<<< HEAD
 		if ($eatWhitespace) {
 			$this->whitespace();
 		}
-=======
-        $r = '/' . $regex . '/'.$this->patternModifiers;
->>>>>>> c45de613
 
 		return true;
     }
@@ -930,7 +927,6 @@
     protected function literal($what, $len, $eatWhitespace = null)
     {
 
-<<<<<<< HEAD
         if( substr($this->buffer,$this->count,$len) !== $what ){
 			return false;
 		}
@@ -939,18 +935,6 @@
 
         if (! isset($eatWhitespace)) {
             $eatWhitespace = $this->eatWhiteDefault;
-=======
-        $len = strlen($what);
-
-        if (substr($this->buffer, $this->count, $len) === $what) {
-            $this->count += $len;
-
-            if ($eatWhitespace) {
-                $this->whitespace();
-            }
-
-            return true;
->>>>>>> c45de613
         }
 
 		if ($eatWhitespace) {
@@ -959,11 +943,8 @@
 		return true;
     }
 
-<<<<<<< HEAD
-
-
-=======
->>>>>>> c45de613
+
+
     /**
      * Match some whitespace
      *
