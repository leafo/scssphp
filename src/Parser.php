<?php
/**
 * SCSSPHP
 *
 * @copyright 2012-2015 Leaf Corcoran
 *
 * @license http://opensource.org/licenses/MIT MIT
 *
 * @link http://leafo.github.io/scssphp
 */

namespace Leafo\ScssPhp;

use Leafo\ScssPhp\Block;
use Leafo\ScssPhp\Compiler;
use Leafo\ScssPhp\Exception\ParseException;
use Leafo\ScssPhp\Node;
use Leafo\ScssPhp\Type;

/**
 * SCSS parser
 *
 * @author Leaf Corcoran <leafot@gmail.com>
 */
class Parser
{
    const SOURCE_INDEX  = -1;
    const SOURCE_LINE   = -2;
    const SOURCE_COLUMN = -3;

    /**
     * @var array
     */
    protected static $precedence = array(
        '='   => 0,
        'or'  => 1,
        'and' => 2,
        '=='  => 3,
        '!='  => 3,
        '<=>' => 3,
        '<='  => 4,
        '>='  => 4,
        '<'   => 4,
        '>'   => 4,
        '+'   => 5,
        '-'   => 5,
        '*'   => 6,
        '/'   => 6,
        '%'   => 6,
    );

    protected static $commentPattern;
    protected static $operatorPattern;
    protected static $whitePattern;

    private $sourceName;
    private $sourceIndex;
    private $sourcePositions;
    private $charset;
    private $count;
    private $env;
    private $inParens;
    private $eatWhiteDefault;
    private $buffer;

    /**
     * Constructor
     *
     * @api
     *
     * @param string  $sourceName
     * @param integer $sourceIndex
     */
    public function __construct($sourceName, $sourceIndex = 0)
    {
        $this->sourceName  = $sourceName ?: '(stdin)';
        $this->sourceIndex = $sourceIndex;
        $this->charset     = null;

        if (empty(self::$operatorPattern)) {
            self::$operatorPattern = '([*\/%+-]|[!=]\=|\>\=?|\<\=\>|\<\=?|and|or)';

            $commentSingle      = '\/\/';
            $commentMultiLeft   = '\/\*';
            $commentMultiRight  = '\*\/';

            self::$commentPattern = $commentMultiLeft . '.*?' . $commentMultiRight;
            self::$whitePattern = '/' . $commentSingle . '[^\n]*\s*|(' . self::$commentPattern . ')\s*|\s+/Ais';
        }
    }

    /**
     * Get source file name
     *
     * @api
     *
     * @return string
     */
    public function getSourceName()
    {
        return $this->sourceName;
    }

    /**
     * Throw parser error
     *
     * @api
     *
     * @param string $msg
     *
     * @throws \Leafo\ScssPhp\Exception\ParseException
     */
    public function throwParseError($msg = 'parse error')
    {
        list($line, $column) = $this->getSourcePosition($this->count);

        $loc  = empty($this->sourceName) ? "line: $line" : "$this->sourceName on line $line";

<<<<<<< HEAD
        if ($this->peek("(.*?)(\n|$)", $m, $this->count)) {
            throw new \Exception("$msg: failed at `$m[1]` $loc");
=======
        if (! empty($this->sourceName)) {
            $loc = "$this->sourceName on line $line";
        } else {
            $loc = "line: $line";
        }

        if ($this->peek("(.*?)(\n|$)", $m, $count)) {
            throw new ParseException("$msg: failed at `$m[1]` $loc");
>>>>>>> cafe9b91
        }

        throw new ParseException("$msg: $loc");
    }

    /**
     * Parser buffer
     *
     * @api
     *
     * @param string $buffer
     *
     * @return \Leafo\ScssPhp\Block
     */
    public function parse($buffer)
    {
        $this->count           = 0;
        $this->env             = null;
        $this->inParens        = false;
        $this->eatWhiteDefault = true;
        $this->buffer          = rtrim($buffer, "\x00..\x1f");

        $this->extractLineNumbers($buffer);

        $this->pushBlock(null); // root block
        $this->whitespace();
        $this->pushBlock(null);
        $this->popBlock();

        while ($this->parseChunk()) {
            ;
        }

        if ($this->count !== strlen($this->buffer)) {
            $this->throwParseError();
        }

        if (! empty($this->env->parent)) {
            $this->throwParseError('unclosed block');
        }

        if ($this->charset) {
            array_unshift($this->env->children, $this->charset);
        }

        $this->env->isRoot    = true;

        return $this->env;
    }

    /**
     * Parse a value or value list
     *
     * @api
     *
     * @param string $buffer
     * @param string $out
     *
     * @return boolean
     */
    public function parseValue($buffer, &$out)
    {
        $this->count           = 0;
        $this->env             = null;
        $this->inParens        = false;
        $this->eatWhiteDefault = true;
        $this->buffer          = (string) $buffer;

        return $this->valueList($out);
    }

    /**
     * Parse a selector or selector list
     *
     * @api
     *
     * @param string $buffer
     * @param string $out
     *
     * @return boolean
     */
    public function parseSelector($buffer, &$out)
    {
        $this->count           = 0;
        $this->env             = null;
        $this->inParens        = false;
        $this->eatWhiteDefault = true;
        $this->buffer          = (string) $buffer;

        return $this->selectors($out);
    }

    /**
     * Parse a single chunk off the head of the buffer and append it to the
     * current parse environment.
     *
     * Returns false when the buffer is empty, or when there is an error.
     *
     * This function is called repeatedly until the entire document is
     * parsed.
     *
     * This parser is most similar to a recursive descent parser. Single
     * functions represent discrete grammatical rules for the language, and
     * they are able to capture the text that represents those rules.
     *
     * Consider the function Compiler::keyword(). (All parse functions are
     * structured the same.)
     *
     * The function takes a single reference argument. When calling the
     * function it will attempt to match a keyword on the head of the buffer.
     * If it is successful, it will place the keyword in the referenced
     * argument, advance the position in the buffer, and return true. If it
     * fails then it won't advance the buffer and it will return false.
     *
     * All of these parse functions are powered by Compiler::match(), which behaves
     * the same way, but takes a literal regular expression. Sometimes it is
     * more convenient to use match instead of creating a new function.
     *
     * Because of the format of the functions, to parse an entire string of
     * grammatical rules, you can chain them together using &&.
     *
     * But, if some of the rules in the chain succeed before one fails, then
     * the buffer position will be left at an invalid state. In order to
     * avoid this, Compiler::seek() is used to remember and set buffer positions.
     *
     * Before parsing a chain, use $s = $this->seek() to remember the current
     * position into $s. Then if a chain fails, use $this->seek($s) to
     * go back where we started.
     *
     * @return boolean
     */
    protected function parseChunk()
    {
        $s = $this->seek();

        // the directives
        if (isset($this->buffer[$this->count]) && $this->buffer[$this->count] === '@') {
            if ($this->literal('@at-root') &&
                ($this->selectors($selector) || true) &&
                ($this->map($with) || true) &&
                $this->literal('{')
            ) {
                $atRoot = $this->pushSpecialBlock(Type::T_AT_ROOT, $s);
                $atRoot->selector = $selector;
                $atRoot->with = $with;

                return true;
            }

            $this->seek($s);

            if ($this->literal('@media') && $this->mediaQueryList($mediaQueryList) && $this->literal('{')) {
                $media = $this->pushSpecialBlock(Type::T_MEDIA, $s);
                $media->queryList = $mediaQueryList[2];

                return true;
            }

            $this->seek($s);

            if ($this->literal('@mixin') &&
                $this->keyword($mixinName) &&
                ($this->argumentDef($args) || true) &&
                $this->literal('{')
            ) {
                $mixin = $this->pushSpecialBlock(Type::T_MIXIN, $s);
                $mixin->name = $mixinName;
                $mixin->args = $args;

                return true;
            }

            $this->seek($s);

            if ($this->literal('@include') &&
                $this->keyword($mixinName) &&
                ($this->literal('(') &&
                    ($this->argValues($argValues) || true) &&
                    $this->literal(')') || true) &&
                ($this->end() ||
                    $this->literal('{') && $hasBlock = true)
            ) {
                $child = array(Type::T_INCLUDE,
                    $mixinName, isset($argValues) ? $argValues : null, null);

                if (! empty($hasBlock)) {
                    $include = $this->pushSpecialBlock(Type::T_INCLUDE, $s);
                    $include->child = $child;
                } else {
                    $this->append($child, $s);
                }

                return true;
            }

            $this->seek($s);

            if ($this->literal('@scssphp-import-once') &&
                $this->valueList($importPath) &&
                $this->end()
            ) {
                $this->append(array(Type::T_SCSSPHP_IMPORT_ONCE, $importPath), $s);

                return true;
            }

            $this->seek($s);

            if ($this->literal('@import') &&
                $this->valueList($importPath) &&
                $this->end()
            ) {
                $this->append(array(Type::T_IMPORT, $importPath), $s);

                return true;
            }

            $this->seek($s);

            if ($this->literal('@import') &&
                $this->url($importPath) &&
                $this->end()
            ) {
                $this->append(array(Type::T_IMPORT, $importPath), $s);

                return true;
            }

            $this->seek($s);

            if ($this->literal('@extend') &&
                $this->selectors($selector) &&
                $this->end()
            ) {
                $this->append(array(Type::T_EXTEND, $selector), $s);

                return true;
            }

            $this->seek($s);

            if ($this->literal('@function') &&
                $this->keyword($fnName) &&
                $this->argumentDef($args) &&
                $this->literal('{')
            ) {
                $func = $this->pushSpecialBlock(Type::T_FUNCTION, $s);
                $func->name = $fnName;
                $func->args = $args;

                return true;
            }

            $this->seek($s);

            if ($this->literal('@break') && $this->end()) {
                $this->append(array(Type::T_BREAK), $s);

                return true;
            }

            $this->seek($s);

            if ($this->literal('@continue') && $this->end()) {
                $this->append(array(Type::T_CONTINUE), $s);

                return true;
            }

            $this->seek($s);


            if ($this->literal('@return') && ($this->valueList($retVal) || true) && $this->end()) {
                $this->append(array(Type::T_RETURN, isset($retVal) ? $retVal : array(Type::T_NULL)), $s);

                return true;
            }

            $this->seek($s);

            if ($this->literal('@each') &&
                $this->genericList($varNames, 'variable', ',', false) &&
                $this->literal('in') &&
                $this->valueList($list) &&
                $this->literal('{')
            ) {
                $each = $this->pushSpecialBlock(Type::T_EACH, $s);

                foreach ($varNames[2] as $varName) {
                    $each->vars[] = $varName[1];
                }

                $each->list = $list;

                return true;
            }

            $this->seek($s);

            if ($this->literal('@while') &&
                $this->expression($cond) &&
                $this->literal('{')
            ) {
                $while = $this->pushSpecialBlock(Type::T_WHILE, $s);
                $while->cond = $cond;

                return true;
            }

            $this->seek($s);

            if ($this->literal('@for') &&
                $this->variable($varName) &&
                $this->literal('from') &&
                $this->expression($start) &&
                ($this->literal('through') ||
                    ($forUntil = true && $this->literal('to'))) &&
                $this->expression($end) &&
                $this->literal('{')
            ) {
                $for = $this->pushSpecialBlock(Type::T_FOR, $s);
                $for->var = $varName[1];
                $for->start = $start;
                $for->end = $end;
                $for->until = isset($forUntil);

                return true;
            }

            $this->seek($s);

            if ($this->literal('@if') && $this->valueList($cond) && $this->literal('{')) {
                $if = $this->pushSpecialBlock(Type::T_IF, $s);
                $if->cond = $cond;
                $if->cases = array();

                return true;
            }

            $this->seek($s);

            if ($this->literal('@debug') &&
                $this->valueList($value) &&
                $this->end()
            ) {
                $this->append(array(Type::T_DEBUG, $value), $s);

                return true;
            }

            $this->seek($s);

            if ($this->literal('@warn') &&
                $this->valueList($value) &&
                $this->end()
            ) {
                $this->append(array(Type::T_WARN, $value), $s);

                return true;
            }

            $this->seek($s);

            if ($this->literal('@error') &&
                $this->valueList($value) &&
                $this->end()
            ) {
                $this->append(array(Type::T_ERROR, $value), $s);

                return true;
            }

            $this->seek($s);

            if ($this->literal('@content') && $this->end()) {
                $this->append(array(Type::T_MIXIN_CONTENT), $s);

                return true;
            }

            $this->seek($s);

            $last = $this->last();

            if (isset($last) && $last[0] === Type::T_IF) {
                list(, $if) = $last;

                if ($this->literal('@else')) {
                    if ($this->literal('{')) {
                        $else = $this->pushSpecialBlock(Type::T_ELSE, $s);
                    } elseif ($this->literal('if') && $this->valueList($cond) && $this->literal('{')) {
                        $else = $this->pushSpecialBlock(Type::T_ELSEIF, $s);
                        $else->cond = $cond;
                    }

                    if (isset($else)) {
                        $else->dontAppend = true;
                        $if->cases[] = $else;

                        return true;
                    }
                }

                $this->seek($s);
            }

            // only retain the first @charset directive encountered
            if ($this->literal('@charset') &&
                $this->valueList($charset) &&
                $this->end()
            ) {
                if (! isset($this->charset)) {
                    $statement = array(Type::T_CHARSET, $charset);

                    list($line, $column) = $this->getSourcePosition($s);

                    $statement[self::SOURCE_LINE]   = $line;
                    $statement[self::SOURCE_COLUMN] = $column;
                    $statement[self::SOURCE_INDEX]  = $this->sourceIndex;

                    $this->charset = $statement;
                }

                return true;
            }

            $this->seek($s);

            // doesn't match built in directive, do generic one
            if ($this->literal('@', false) &&
                $this->keyword($dirName) &&
                ($this->variable($dirValue) || $this->openString('{', $dirValue) || true) &&
                $this->literal('{')
            ) {
                if ($dirName === 'media') {
                    $directive = $this->pushSpecialBlock(Type::T_MEDIA, $s);
                } else {
                    $directive = $this->pushSpecialBlock(Type::T_DIRECTIVE, $s);
                    $directive->name = $dirName;
                }

                if (isset($dirValue)) {
                    $directive->value = $dirValue;
                }

                return true;
            }

            $this->seek($s);

            return false;
        }

        // property shortcut
        // captures most properties before having to parse a selector
        if ($this->keyword($name, false) &&
            $this->literal(': ') &&
            $this->valueList($value) &&
            $this->end()
        ) {
            $name = array(Type::T_STRING, '', array($name));
            $this->append(array(Type::T_ASSIGN, $name, $value), $s);

            return true;
        }

        $this->seek($s);

        // variable assigns
        if ($this->variable($name) &&
            $this->literal(':') &&
            $this->valueList($value) &&
            $this->end()
        ) {
            // check for '!flag'
            $assignmentFlag = $this->stripAssignmentFlag($value);
            $this->append(array(Type::T_ASSIGN, $name, $value, $assignmentFlag), $s);

            return true;
        }

        $this->seek($s);

        // misc
        if ($this->literal('-->')) {
            return true;
        }

        // opening css block
        if ($this->selectors($selectors) && $this->literal('{')) {
            $b = $this->pushBlock($selectors, $s);

            return true;
        }

        $this->seek($s);

        // property assign, or nested assign
        if ($this->propertyName($name) && $this->literal(':')) {
            $foundSomething = false;

            if ($this->valueList($value)) {
                $this->append(array(Type::T_ASSIGN, $name, $value), $s);
                $foundSomething = true;
            }

            if ($this->literal('{')) {
                $propBlock = $this->pushSpecialBlock(Type::T_NESTED_PROPERTY, $s);
                $propBlock->prefix = $name;
                $foundSomething = true;
            } elseif ($foundSomething) {
                $foundSomething = $this->end();
            }

            if ($foundSomething) {
                return true;
            }
        }

        $this->seek($s);

        // closing a block
        if ($this->literal('}')) {
            $block = $this->popBlock();

            if (isset($block->type) && $block->type === Type::T_INCLUDE) {
                $include = $block->child;
                unset($block->child);
                $include[3] = $block;
                $this->append($include, $s);
            } elseif (empty($block->dontAppend)) {
                $type = isset($block->type) ? $block->type : Type::T_BLOCK;
                $this->append(array($type, $block), $s);
            }

            return true;
        }

        // extra stuff
        if ($this->literal(';') ||
            $this->literal('<!--')
        ) {
            return true;
        }

        return false;
    }

    /**
     * Push block onto parse tree
     *
     * @param array   $selectors
     * @param integer $pos
     *
     * @return \Leafo\ScssPhp\Block
     */
    protected function pushBlock($selectors, $pos = 0)
    {
        list($line, $column) = $this->getSourcePosition($pos);

        $b = new Block;
        $b->sourceLine   = $line;
        $b->sourceColumn = $column;
        $b->sourceIndex  = $this->sourceIndex;
        $b->selectors    = $selectors;
        $b->comments     = array();
        $b->parent       = $this->env;

        if (! $this->env) {
            $b->children = array();
        } elseif (empty($this->env->children)) {
            $this->env->children = $this->env->comments;
            $b->children = array();
            $this->env->comments = array();
        } else {
            $b->children = $this->env->comments;
            $this->env->comments = array();
        }

        $this->env = $b;

        return $b;
    }

    /**
     * Push special (named) block onto parse tree
     *
     * @param string  $type
     * @param integer $pos
     *
     * @return \Leafo\ScssPhp\Block
     */
    protected function pushSpecialBlock($type, $pos)
    {
        $block = $this->pushBlock(null, $pos);
        $block->type = $type;

        return $block;
    }

    /**
     * Pop scope and return last block
     *
     * @return \Leafo\ScssPhp\Block
     *
     * @throws \Exception
     */
    protected function popBlock()
    {
        $block = $this->env;

        if (empty($block->parent)) {
            $this->throwParseError('unexpected }');
        }

        $this->env = $block->parent;
        unset($block->parent);

        $comments = $block->comments;
        if (count($comments)) {
            $this->env->comments = $comments;
            unset($block->comments);
        }

        return $block;
    }

    /**
     * Peek input stream
     *
     * @param string  $regex
     * @param array   $out
     * @param integer $from
     *
     * @return integer
     */
    protected function peek($regex, &$out, $from = null)
    {
        if (! isset($from)) {
            $from = $this->count;
        }

        $r = '/' . $regex . '/Ais';
        $result = preg_match($r, $this->buffer, $out, null, $from);

        return $result;
    }

    /**
     * Seek to position in input stream (or return current position in input stream)
     *
     * @param integer $where
     *
     * @return integer
     */
    protected function seek($where = null)
    {
        if ($where === null) {
            return $this->count;
        }

        $this->count = $where;

        return true;
    }

    /**
     * Match string looking for either ending delim, escape, or string interpolation
     *
     * {@internal This is a workaround for preg_match's 250K string match limit. }}
     *
     * @param array  $m     Matches (passed by reference)
     * @param string $delim Delimeter
     *
     * @return boolean True if match; false otherwise
     */
    protected function matchString(&$m, $delim)
    {
        $token = null;

        $end = strlen($this->buffer);

        // look for either ending delim, escape, or string interpolation
        foreach (array('#{', '\\', $delim) as $lookahead) {
            $pos = strpos($this->buffer, $lookahead, $this->count);

            if ($pos !== false && $pos < $end) {
                $end = $pos;
                $token = $lookahead;
            }
        }

        if (! isset($token)) {
            return false;
        }

        $match = substr($this->buffer, $this->count, $end - $this->count);
        $m = array(
            $match . $token,
            $match,
            $token
        );
        $this->count = $end + strlen($token);

        return true;
    }

    /**
     * Try to match something on head of buffer
     *
     * @param string  $regex
     * @param array   $out
     * @param boolean $eatWhitespace
     *
     * @return boolean
     */
    protected function match($regex, &$out, $eatWhitespace = null)
    {
        if (! isset($eatWhitespace)) {
            $eatWhitespace = $this->eatWhiteDefault;
        }

        $r = '/' . $regex . '/Ais';

        if (preg_match($r, $this->buffer, $out, null, $this->count)) {
            $this->count += strlen($out[0]);

            if ($eatWhitespace) {
                $this->whitespace();
            }

            return true;
        }

        return false;
    }

    /**
     * Match literal string
     *
     * @param string  $what
     * @param boolean $eatWhitespace
     *
     * @return boolean
     */
    protected function literal($what, $eatWhitespace = null)
    {
        if (! isset($eatWhitespace)) {
            $eatWhitespace = $this->eatWhiteDefault;
        }

        // shortcut on single letter
        if (! isset($what[1]) && isset($this->buffer[$this->count])) {
            if ($this->buffer[$this->count] === $what) {
                if (! $eatWhitespace) {
                    $this->count++;

                    return true;
                }

                // goes below...
            } else {
                return false;
            }
        }

        return $this->match($this->pregQuote($what), $m, $eatWhitespace);
    }

    /**
     * Match some whitespace
     *
     * @return boolean
     */
    protected function whitespace()
    {
        $gotWhite = false;

        while (preg_match(self::$whitePattern, $this->buffer, $m, null, $this->count)) {
            if (isset($m[1]) && empty($this->commentsSeen[$this->count])) {
                $this->appendComment(array(Type::T_COMMENT, $m[1]));

                $this->commentsSeen[$this->count] = true;
            }

            $this->count += strlen($m[0]);
            $gotWhite = true;
        }

        return $gotWhite;
    }

    /**
     * Append comment to current block
     *
     * @param array $comment
     */
    protected function appendComment($comment)
    {
        $comment[1] = substr(preg_replace(array('/^\s+/m', '/^(.)/m'), array('', ' \1'), $comment[1]), 1);

        $this->env->comments[] = $comment;
    }

    /**
     * Append statement to current block
     *
     * @param array   $statement
     * @param integer $pos
     */
    protected function append($statement, $pos = null)
    {
        if ($pos !== null) {
            list($line, $column) = $this->getSourcePosition($pos);

            $statement[self::SOURCE_LINE]   = $line;
            $statement[self::SOURCE_COLUMN] = $column;
            $statement[self::SOURCE_INDEX]  = $this->sourceIndex;
        }

        $this->env->children[] = $statement;

        $comments = $this->env->comments;

        if (count($comments)) {
            $this->env->children = array_merge($this->env->children, $comments);
            $this->env->comments = array();
        }
    }

    /**
     * Returns last child was appended
     *
     * @return array|null
     */
    protected function last()
    {
        $i = count($this->env->children) - 1;

        if (isset($this->env->children[$i])) {
            return $this->env->children[$i];
        }
    }

    /**
     * Parse media query list
     *
     * @param array $out
     *
     * @return boolean
     */
    protected function mediaQueryList(&$out)
    {
        return $this->genericList($out, 'mediaQuery', ',', false);
    }

    /**
     * Parse media query
     *
     * @param array $out
     *
     * @return boolean
     */
    protected function mediaQuery(&$out)
    {
        $s = $this->seek();

        $expressions = null;
        $parts = array();

        if (($this->literal('only') && ($only = true) || $this->literal('not') && ($not = true) || true) &&
            $this->mixedKeyword($mediaType)
        ) {
            $prop = array(Type::T_MEDIA_TYPE);

            if (isset($only)) {
                $prop[] = array(Type::T_KEYWORD, 'only');
            }

            if (isset($not)) {
                $prop[] = array(Type::T_KEYWORD, 'not');
            }

            $media = array(Type::T_LIST, '', array());

            foreach ((array)$mediaType as $type) {
                if (is_array($type)) {
                    $media[2][] = $type;
                } else {
                    $media[2][] = array(Type::T_KEYWORD, $type);
                }
            }

            $prop[]  = $media;
            $parts[] = $prop;
        }

        if (empty($parts) || $this->literal('and')) {
            $this->genericList($expressions, 'mediaExpression', 'and', false);

            if (is_array($expressions)) {
                $parts = array_merge($parts, $expressions[2]);
            }
        }

        $out = $parts;

        return true;
    }

    /**
     * Parse media expression
     *
     * @param array $out
     *
     * @return boolean
     */
    protected function mediaExpression(&$out)
    {
        $s = $this->seek();
        $value = null;

        if ($this->literal('(') &&
            $this->expression($feature) &&
            ($this->literal(':') && $this->expression($value) || true) &&
            $this->literal(')')
        ) {
            $out = array(Type::T_MEDIA_EXPRESSION, $feature);

            if ($value) {
                $out[] = $value;
            }

            return true;
        }

        $this->seek($s);

        return false;
    }

    /**
     * Parse argument values
     *
     * @param array $out
     *
     * @return boolean
     */
    protected function argValues(&$out)
    {
        if ($this->genericList($list, 'argValue', ',', false)) {
            $out = $list[2];

            return true;
        }

        return false;
    }

    /**
     * Parse argument value
     *
     * @param array $out
     *
     * @return boolean
     */
    protected function argValue(&$out)
    {
        $s = $this->seek();

        $keyword = null;

        if (! $this->variable($keyword) || ! $this->literal(':')) {
            $this->seek($s);
            $keyword = null;
        }

        if ($this->genericList($value, 'expression')) {
            $out = array($keyword, $value, false);
            $s = $this->seek();

            if ($this->literal('...')) {
                $out[2] = true;
            } else {
                $this->seek($s);
            }

            return true;
        }

        return false;
    }

    /**
     * Parse comma separated value list
     *
     * @param string $out
     *
     * @return boolean
     */
    protected function valueList(&$out)
    {
        return $this->genericList($out, 'spaceList', ',');
    }

    /**
     * Parse space separated value list
     *
     * @param array $out
     *
     * @return boolean
     */
    protected function spaceList(&$out)
    {
        return $this->genericList($out, 'expression');
    }

    /**
     * Parse generic list
     *
     * @param array    $out
     * @param callable $parseItem
     * @param string   $delim
     * @param boolean  $flatten
     *
     * @return boolean
     */
    protected function genericList(&$out, $parseItem, $delim = '', $flatten = true)
    {
        $s = $this->seek();
        $items = array();

        while ($this->$parseItem($value)) {
            $items[] = $value;

            if ($delim) {
                if (! $this->literal($delim)) {
                    break;
                }
            }
        }

        if (count($items) === 0) {
            $this->seek($s);

            return false;
        }

        if ($flatten && count($items) === 1) {
            $out = $items[0];
        } else {
            $out = array(Type::T_LIST, $delim, $items);
        }

        return true;
    }

    /**
     * Parse expression
     *
     * @param array $out
     *
     * @return boolean
     */
    protected function expression(&$out)
    {
        $s = $this->seek();

        if ($this->literal('(')) {
            if ($this->literal(')')) {
                $out = array(Type::T_LIST, '', array());

                return true;
            }

            if ($this->valueList($out) && $this->literal(')') && $out[0] === Type::T_LIST) {
                return true;
            }

            $this->seek($s);

            if ($this->map($out)) {
                return true;
            }

            $this->seek($s);
        }

        if ($this->value($lhs)) {
            $out = $this->expHelper($lhs, 0);

            return true;
        }

        return false;
    }

    /**
     * Parse left-hand side of subexpression
     *
     * @param array   $lhs
     * @param integer $minP
     *
     * @return array
     */
    protected function expHelper($lhs, $minP)
    {
        $operators = self::$operatorPattern;

        $ss = $this->seek();
        $whiteBefore = isset($this->buffer[$this->count - 1]) &&
            ctype_space($this->buffer[$this->count - 1]);

        while ($this->match($operators, $m, false) && self::$precedence[$m[1]] >= $minP) {
            $whiteAfter = isset($this->buffer[$this->count]) &&
                ctype_space($this->buffer[$this->count]);
            $varAfter = isset($this->buffer[$this->count]) &&
                $this->buffer[$this->count] === '$';

            $this->whitespace();

            $op = $m[1];

            // don't turn negative numbers into expressions
            if ($op === '-' && $whiteBefore && ! $whiteAfter && ! $varAfter) {
                break;
            }

            if (! $this->value($rhs)) {
                break;
            }

            // peek and see if rhs belongs to next operator
            if ($this->peek($operators, $next) && self::$precedence[$next[1]] > self::$precedence[$op]) {
                $rhs = $this->expHelper($rhs, self::$precedence[$next[1]]);
            }

            $lhs = array(Type::T_EXPRESSION, $op, $lhs, $rhs, $this->inParens, $whiteBefore, $whiteAfter);
            $ss = $this->seek();
            $whiteBefore = isset($this->buffer[$this->count - 1]) &&
                ctype_space($this->buffer[$this->count - 1]);
        }

        $this->seek($ss);

        return $lhs;
    }

    /**
     * Parse value
     *
     * @param array $out
     *
     * @return boolean
     */
    protected function value(&$out)
    {
        $s = $this->seek();

        if ($this->literal('not', false) && $this->whitespace() && $this->value($inner)) {
            $out = array(Type::T_UNARY, 'not', $inner, $this->inParens);

            return true;
        }

        $this->seek($s);

        if ($this->literal('not', false) && $this->parenValue($inner)) {
            $out = array(Type::T_UNARY, 'not', $inner, $this->inParens);

            return true;
        }

        $this->seek($s);

        if ($this->literal('+') && $this->value($inner)) {
            $out = array(Type::T_UNARY, '+', $inner, $this->inParens);

            return true;
        }

        $this->seek($s);

        // negation
        if ($this->literal('-', false) &&
            ($this->variable($inner) ||
            $this->unit($inner) ||
            $this->parenValue($inner))
        ) {
            $out = array(Type::T_UNARY, '-', $inner, $this->inParens);

            return true;
        }

        $this->seek($s);

        if ($this->parenValue($out) ||
            $this->interpolation($out) ||
            $this->variable($out) ||
            $this->color($out) ||
            $this->unit($out) ||
            $this->string($out) ||
            $this->func($out) ||
            $this->progid($out)
        ) {
            return true;
        }

        if ($this->keyword($keyword)) {
            if ($keyword === 'null') {
                $out = array(Type::T_NULL);
            } else {
                $out = array(Type::T_KEYWORD, $keyword);
            }

            return true;
        }

        return false;
    }

    /**
     * Parse parenthesized value
     *
     * @param array $out
     *
     * @return boolean
     */
    protected function parenValue(&$out)
    {
        $s = $this->seek();

        $inParens = $this->inParens;

        if ($this->literal('(')) {
            if ($this->literal(')')) {
                $out = array(Type::T_LIST, '', array());

                return true;
            }

            $this->inParens = true;

            if ($this->expression($exp) && $this->literal(')')) {
                $out = $exp;
                $this->inParens = $inParens;

                return true;
            }
        }

        $this->inParens = $inParens;
        $this->seek($s);

        return false;
    }

    /**
     * Parse "progid:"
     *
     * @param array $out
     *
     * @return boolean
     */
    protected function progid(&$out)
    {
        $s = $this->seek();

        if ($this->literal('progid:', false) &&
            $this->openString('(', $fn) &&
            $this->literal('(')
        ) {
            $this->openString(')', $args, '(');

            if ($this->literal(')')) {
                $out = array(Type::T_STRING, '', array(
                    'progid:', $fn, '(', $args, ')'
                ));

                return true;
            }
        }

        $this->seek($s);

        return false;
    }

    /**
     * Parse function call
     *
     * @param array $out
     *
     * @return boolean
     */
    protected function func(&$func)
    {
        $s = $this->seek();

        if ($this->keyword($name, false) &&
            $this->literal('(')
        ) {
            if ($name === 'alpha' && $this->argumentList($args)) {
                $func = array(Type::T_FUNCTION, $name, array(Type::T_STRING, '', $args));

                return true;
            }

            if ($name !== 'expression' && ! preg_match('/^(-[a-z]+-)?calc$/', $name)) {
                $ss = $this->seek();

                if ($this->argValues($args) && $this->literal(')')) {
                    $func = array(Type::T_FUNCTION_CALL, $name, $args);

                    return true;
                }

                $this->seek($ss);
            }

            if (($this->openString(')', $str, '(') || true ) &&
                $this->literal(')')
            ) {
                $args = array();

                if (! empty($str)) {
                    $args[] = array(null, array(Type::T_STRING, '', array($str)));
                }

                $func = array(Type::T_FUNCTION_CALL, $name, $args);

                return true;
            }
        }

        $this->seek($s);

        return false;
    }

    /**
     * Parse function call argument list
     *
     * @param array $out
     *
     * @return boolean
     */
    protected function argumentList(&$out)
    {
        $s = $this->seek();
        $this->literal('(');

        $args = array();

        while ($this->keyword($var)) {
            $ss = $this->seek();

            if ($this->literal('=') && $this->expression($exp)) {
                $args[] = array(Type::T_STRING, '', array($var . '='));
                $arg = $exp;
            } else {
                break;
            }

            $args[] = $arg;

            if (! $this->literal(',')) {
                break;
            }

            $args[] = array(Type::T_STRING, '', array(', '));
        }

        if (! $this->literal(')') || ! count($args)) {
            $this->seek($s);

            return false;
        }

        $out = $args;

        return true;
    }

    /**
     * Parse mixin/function definition  argument list
     *
     * @param array $out
     *
     * @return boolean
     */
    protected function argumentDef(&$out)
    {
        $s = $this->seek();
        $this->literal('(');

        $args = array();

        while ($this->variable($var)) {
            $arg = array($var[1], null, false);

            $ss = $this->seek();

            if ($this->literal(':') && $this->genericList($defaultVal, 'expression')) {
                $arg[1] = $defaultVal;
            } else {
                $this->seek($ss);
            }

            $ss = $this->seek();

            if ($this->literal('...')) {
                $sss = $this->seek();

                if (! $this->literal(')')) {
                    $this->throwParseError('... has to be after the final argument');
                }

                $arg[2] = true;
                $this->seek($sss);
            } else {
                $this->seek($ss);
            }

            $args[] = $arg;

            if (! $this->literal(',')) {
                break;
            }
        }

        if (! $this->literal(')')) {
            $this->seek($s);

            return false;
        }

        $out = $args;

        return true;
    }

    /**
     * Parse map
     *
     * @param array $out
     *
     * @return boolean
     */
    protected function map(&$out)
    {
        $s = $this->seek();

        if (! $this->literal('(')) {
            return false;
        }

        $keys = array();
        $values = array();

        while ($this->genericList($key, 'expression') && $this->literal(':') &&
            $this->genericList($value, 'expression')
        ) {
            $keys[] = $key;
            $values[] = $value;

            if (! $this->literal(',')) {
                break;
            }
        }

        if (! count($keys) || ! $this->literal(')')) {
            $this->seek($s);

            return false;
        }

        $out = array(Type::T_MAP, $keys, $values);

        return true;
    }

    /**
     * Parse color
     *
     * @param array $out
     *
     * @return boolean
     */
    protected function color(&$out)
    {
        $color = array(Type::T_COLOR);

        if ($this->match('(#([0-9a-f]{6})|#([0-9a-f]{3}))', $m)) {
            if (isset($m[3])) {
                $num = hexdec($m[3]);

                foreach (array(3, 2, 1) as $i) {
                    $t = $num & 0xf;
                    $color[$i] = $t << 4 | $t;
                    $num >>= 4;
                }
            } else {
                $num = hexdec($m[2]);

                foreach (array(3, 2, 1) as $i) {
                    $color[$i] = $num & 0xff;
                    $num >>= 8;
                }
            }

            $out = $color;

            return true;
        }

        return false;
    }

    /**
     * Parse number with unit
     *
     * @param array $out
     *
     * @return boolean
     */
    protected function unit(&$unit)
    {
        if ($this->match('([0-9]*(\.)?[0-9]+)([%a-zA-Z]+)?', $m)) {
            $unit = new Node\Number($m[1], empty($m[3]) ? '' : $m[3]);

            return true;
        }

        return false;
    }

    /**
     * Parse string
     *
     * @param array $out
     *
     * @return boolean
     */
    protected function string(&$out)
    {
        $s = $this->seek();

        if ($this->literal('"', false)) {
            $delim = '"';
        } elseif ($this->literal("'", false)) {
            $delim = "'";
        } else {
            return false;
        }

        $content = array();
        $oldWhite = $this->eatWhiteDefault;
        $this->eatWhiteDefault = false;
        $hasInterpolation = false;

        while ($this->matchString($m, $delim)) {
            if ($m[1] !== '') {
                $content[] = $m[1];
            }

            if ($m[2] === '#{') {
                $this->count -= strlen($m[2]);

                if ($this->interpolation($inter, false)) {
                    $content[] = $inter;
                    $hasInterpolation = true;
                } else {
                    $this->count += strlen($m[2]);
                    $content[] = '#{'; // ignore it
                }
            } elseif ($m[2] === '\\') {
                if ($this->literal('"', false)) {
                    $content[] = $m[2] . '"';
                } elseif ($this->literal("'", false)) {
                    $content[] = $m[2] . "'";
                } else {
                    $content[] = $m[2];
                }
            } else {
                $this->count -= strlen($delim);
                break; // delim
            }
        }

        $this->eatWhiteDefault = $oldWhite;

        if ($this->literal($delim)) {
            if ($hasInterpolation) {
                $delim = '"';

                foreach ($content as &$string) {
                    if ($string === "\\'") {
                        $string = "'";
                    } elseif ($string === '\\"') {
                        $string = '"';
                    }
                }
            }

            $out = array(Type::T_STRING, $delim, $content);

            return true;
        }

        $this->seek($s);

        return false;
    }

    /**
     * Parse keyword or interpolation
     *
     * @param array $out
     *
     * @return boolean
     */
    protected function mixedKeyword(&$out)
    {
        $s = $this->seek();

        $parts = array();

        $oldWhite = $this->eatWhiteDefault;
        $this->eatWhiteDefault = false;

        for (;;) {
            if ($this->keyword($key)) {
                $parts[] = $key;
                continue;
            }

            if ($this->interpolation($inter)) {
                $parts[] = $inter;
                continue;
            }

            break;
        }

        $this->eatWhiteDefault = $oldWhite;

        if (count($parts) === 0) {
            return false;
        }

        if ($this->eatWhiteDefault) {
            $this->whitespace();
        }

        $out = $parts;

        return true;
    }

    /**
     * Parse an unbounded string stopped by $end
     *
     * @param string $end
     * @param array  $out
     * @param string $nestingOpen
     *
     * @return boolean
     */
    protected function openString($end, &$out, $nestingOpen = null)
    {
        $oldWhite = $this->eatWhiteDefault;
        $this->eatWhiteDefault = false;

        $patt = '(.*?)([\'"]|#\{|' . $this->pregQuote($end) . '|' . self::$commentPattern . ')';

        $nestingLevel = 0;

        $content = array();

        while ($this->match($patt, $m, false)) {
            if (isset($m[1]) && $m[1] !== '') {
                $content[] = $m[1];

                if ($nestingOpen) {
                    $nestingLevel += substr_count($m[1], $nestingOpen);
                }
            }

            $tok = $m[2];

            $this->count-= strlen($tok);

            if ($tok === $end && ! $nestingLevel--) {
                break;
            }

            if (($tok === "'" || $tok === '"') && $this->string($str)) {
                $content[] = $str;
                continue;
            }

            if ($tok === '#{' && $this->interpolation($inter)) {
                $content[] = $inter;
                continue;
            }

            $content[] = $tok;
            $this->count+= strlen($tok);
        }

        $this->eatWhiteDefault = $oldWhite;

        if (count($content) === 0) {
            return false;
        }

        // trim the end
        if (is_string(end($content))) {
            $content[count($content) - 1] = rtrim(end($content));
        }

        $out = array(Type::T_STRING, '', $content);

        return true;
    }

    /**
     * Parser interpolation
     *
     * @param array   $out
     * @param boolean $lookWhite save information about whitespace before and after
     *
     * @return boolean
     */
    protected function interpolation(&$out, $lookWhite = true)
    {
        $oldWhite = $this->eatWhiteDefault;
        $this->eatWhiteDefault = true;

        $s = $this->seek();

        if ($this->literal('#{') && $this->valueList($value) && $this->literal('}', false)) {
            // TODO: don't error if out of bounds

            if ($lookWhite) {
                $left = preg_match('/\s/', $this->buffer[$s - 1]) ? ' ' : '';
                $right = preg_match('/\s/', $this->buffer[$this->count]) ? ' ': '';
            } else {
                $left = $right = false;
            }

            $out = array(Type::T_INTERPOLATE, $value, $left, $right);
            $this->eatWhiteDefault = $oldWhite;

            if ($this->eatWhiteDefault) {
                $this->whitespace();
            }

            return true;
        }

        $this->seek($s);
        $this->eatWhiteDefault = $oldWhite;

        return false;
    }

    /**
     * Parse property name (as an array of parts or a string)
     *
     * @param array $out
     *
     * @return boolean
     */
    protected function propertyName(&$out)
    {
        $s = $this->seek();
        $parts = array();

        $oldWhite = $this->eatWhiteDefault;
        $this->eatWhiteDefault = false;

        for (;;) {
            if ($this->interpolation($inter)) {
                $parts[] = $inter;
                continue;
            }

            if ($this->keyword($text)) {
                $parts[] = $text;
                continue;
            }

            if (count($parts) === 0 && $this->match('[:.#]', $m, false)) {
                // css hacks
                $parts[] = $m[0];
                continue;
            }

            break;
        }

        $this->eatWhiteDefault = $oldWhite;

        if (count($parts) === 0) {
            return false;
        }

        // match comment hack
        if (preg_match(
            self::$whitePattern,
            $this->buffer,
            $m,
            null,
            $this->count
        )) {
            if (! empty($m[0])) {
                $parts[] = $m[0];
                $this->count += strlen($m[0]);
            }
        }

        $this->whitespace(); // get any extra whitespace

        $out = array(Type::T_STRING, '', $parts);

        return true;
    }

    /**
     * Parse comma separated selector list
     *
     * @param array $out
     *
     * @return boolean
     */
    protected function selectors(&$out)
    {
        $s = $this->seek();
        $selectors = array();

        while ($this->selector($sel)) {
            $selectors[] = $sel;

            if (! $this->literal(',')) {
                break;
            }

            while ($this->literal(',')) {
                ; // ignore extra
            }
        }

        if (count($selectors) === 0) {
            $this->seek($s);

            return false;
        }

        $out = $selectors;

        return true;
    }

    /**
     * Parse whitespace separated selector list
     *
     * @param array $out
     *
     * @return boolean
     */
    protected function selector(&$out)
    {
        $selector = array();

        for (;;) {
            if ($this->match('[>+~]+', $m)) {
                $selector[] = array($m[0]);
                continue;
            }

            if ($this->selectorSingle($part)) {
                $selector[] = $part;
                $this->match('\s+', $m);
                continue;
            }

            if ($this->match('\/[^\/]+\/', $m)) {
                $selector[] = array($m[0]);
                continue;
            }

            break;
        }

        if (count($selector) === 0) {
            return false;
        }

        $out = $selector;
        return true;
    }

    /**
     * Parse the parts that make up a selector
     *
     * {@internal
     *     div[yes=no]#something.hello.world:nth-child(-2n+1)%placeholder
     * }}
     *
     * @param array $out
     *
     * @return boolean
     */
    protected function selectorSingle(&$out)
    {
        $oldWhite = $this->eatWhiteDefault;
        $this->eatWhiteDefault = false;

        $parts = array();

        if ($this->literal('*', false)) {
            $parts[] = '*';
        }

        for (;;) {
            // see if we can stop early
            if ($this->match('\s*[{,]', $m)) {
                $this->count--;
                break;
            }

            $s = $this->seek();

            // self
            if ($this->literal('&', false)) {
                $parts[] = Compiler::$selfSelector;
                continue;
            }

            if ($this->literal('.', false)) {
                $parts[] = '.';
                continue;
            }

            if ($this->literal('|', false)) {
                $parts[] = '|';
                continue;
            }

            if ($this->match('\\\\\S', $m)) {
                $parts[] = $m[0];
                continue;
            }

            // for keyframes
            if ($this->unit($unit)) {
                $parts[] = $unit;
                continue;
            }

            if ($this->keyword($name)) {
                $parts[] = $name;
                continue;
            }

            if ($this->interpolation($inter)) {
                $parts[] = $inter;
                continue;
            }

            if ($this->literal('%', false) && $this->placeholder($placeholder)) {
                $parts[] = '%';
                $parts[] = $placeholder;
                continue;
            }

            if ($this->literal('#', false)) {
                $parts[] = '#';
                continue;
            }

            // a pseudo selector
            if ($this->match('::?', $m) && $this->mixedKeyword($nameParts)) {
                $parts[] = $m[0];

                foreach ($nameParts as $sub) {
                    $parts[] = $sub;
                }

                $ss = $this->seek();

                if ($this->literal('(') &&
                    ($this->openString(')', $str, '(') || true ) &&
                    $this->literal(')')
                ) {
                    $parts[] = '(';

                    if (! empty($str)) {
                        $parts[] = $str;
                    }

                    $parts[] = ')';
                } else {
                    $this->seek($ss);
                }

                continue;
            }

            $this->seek($s);

            // attribute selector
            // TODO: replace with open string?
            if ($this->literal('[', false)) {
                $attrParts = array('[');

                // keyword, string, operator
                for (;;) {
                    if ($this->literal(']', false)) {
                        $this->count--;
                        break; // get out early
                    }

                    if ($this->match('\s+', $m)) {
                        $attrParts[] = ' ';
                        continue;
                    }

                    if ($this->string($str)) {
                        $attrParts[] = $str;
                        continue;
                    }

                    if ($this->keyword($word)) {
                        $attrParts[] = $word;
                        continue;
                    }

                    if ($this->interpolation($inter, false)) {
                        $attrParts[] = $inter;
                        continue;
                    }

                    // operator, handles attr namespace too
                    if ($this->match('[|-~\$\*\^=]+', $m)) {
                        $attrParts[] = $m[0];
                        continue;
                    }

                    break;
                }

                if ($this->literal(']', false)) {
                    $attrParts[] = ']';

                    foreach ($attrParts as $part) {
                        $parts[] = $part;
                    }

                    continue;
                }

                $this->seek($s);
                // TODO: should just break here?
            }

            break;
        }

        $this->eatWhiteDefault = $oldWhite;

        if (count($parts) === 0) {
            return false;
        }

        $out = $parts;

        return true;
    }

    /**
     * Parse a variable
     *
     * @param array $out
     *
     * @return boolean
     */
    protected function variable(&$out)
    {
        $s = $this->seek();

        if ($this->literal('$', false) && $this->keyword($name)) {
            $out = array(Type::T_VARIABLE, $name);

            return true;
        }

        $this->seek($s);

        return false;
    }

    /**
     * Parse a keyword
     *
     * @param string  $word
     * @param boolean $eatWhitespace
     *
     * @return boolean
     */
    protected function keyword(&$word, $eatWhitespace = null)
    {
        if ($this->match(
            '(([\w_\-\*!"\']|[\\\\].)([\w\-_"\']|[\\\\].)*)',
            $m,
            $eatWhitespace
        )) {
            $word = $m[1];

            return true;
        }

        return false;
    }

    /**
     * Parse a placeholder
     *
     * @param string $placeholder
     *
     * @return boolean
     */
    protected function placeholder(&$placeholder)
    {
        if ($this->match('([\w\-_]+|#[{][$][\w\-_]+[}])', $m)) {
            $placeholder = $m[1];

            return true;
        }

        return false;
    }

    /**
     * Parse a url
     *
     * @param array $out
     *
     * @return boolean
     */
    protected function url(&$out)
    {
        if ($this->match('(url\(\s*(["\']?)([^)]+)\2\s*\))', $m)) {
            $out = array(Type::T_STRING, '', array('url(' . $m[2] . $m[3] . $m[2] . ')'));

            return true;
        }

        return false;
    }

    /**
     * Consume an end of statement delimiter
     *
     * @return boolean
     */
    protected function end()
    {
        if ($this->literal(';')) {
            return true;
        }

        if ($this->count === strlen($this->buffer) || $this->buffer[$this->count] === '}') {
            // if there is end of file or a closing block next then we don't need a ;
            return true;
        }

        return false;
    }

    /**
     * Strip assignment flag from the list
     *
     * @param array $value
     *
     * @return string
     */
    protected function stripAssignmentFlag(&$value)
    {
        $token = &$value;

        for ($token = &$value; $token[0] === Type::T_LIST && ($s = count($token[2])); $token = &$lastNode) {
            $lastNode = &$token[2][$s - 1];

            if ($lastNode[0] === Type::T_KEYWORD && in_array($lastNode[1], array('!default', '!global'))) {
                array_pop($token[2]);

                $token = $this->flattenList($token);

                return $lastNode[1];
            }
        }

        return false;
    }

    /**
     * Turn list of length 1 into value type
     *
     * @param array $value
     *
     * @return array
     */
    protected function flattenList($value)
    {
        if ($value[0] === Type::T_LIST && count($value[2]) === 1) {
            return $this->flattenList($value[2][0]);
        }

        return $value;
    }

    /**
     * @deprecated
     *
     * {@internal
     *     advance counter to next occurrence of $what
     *     $until - don't include $what in advance
     *     $allowNewline, if string, will be used as valid char set
     * }}
     */
    protected function to($what, &$out, $until = false, $allowNewline = false)
    {
        if (is_string($allowNewline)) {
            $validChars = $allowNewline;
        } else {
            $validChars = $allowNewline ? '.' : "[^\n]";
        }

        if (! $this->match('(' . $validChars . '*?)' . $this->pregQuote($what), $m, ! $until)) {
            return false;
        }

        if ($until) {
            $this->count -= strlen($what); // give back $what
        }

        $out = $m[1];

        return true;
    }

    /**
     * @deprecated
     */
    protected function show()
    {
        if ($this->peek("(.*?)(\n|$)", $m, $this->count)) {
            return $m[1];
        }

        return '';
    }

    /**
     * Quote regular expression
     *
     * @param string $what
     *
     * @return string
     */
    private function pregQuote($what)
    {
        return preg_quote($what, '/');
    }

    /**
     * Extract line numbers from buffer
     *
     * @param string $buffer
     */
    private function extractLineNumbers($buffer)
    {
        $this->sourcePositions = array(0 => 0);
        $prev = 0;

        while (($pos = strpos($buffer, "\n", $prev)) !== false) {
            $this->sourcePositions[] = $pos;
            $prev = $pos + 1;
        }

        $this->sourcePositions[] = strlen($buffer);

        if (substr($buffer, -1) !== "\n") {
            $this->sourcePositions[] = strlen($buffer) + 1;
        }
    }

    /**
     * Get source line number and column (given character position in the buffer)
     *
     * @param integer $pos
     *
     * @return integer
     */
    private function getSourcePosition($pos)
    {
        $low = 0;
        $high = count($this->sourcePositions);

        while ($low < $high) {
            $mid = (int) (($high + $low) / 2);

            if ($pos < $this->sourcePositions[$mid]) {
                $high = $mid - 1;
                continue;
            }

            if ($pos >= $this->sourcePositions[$mid + 1]) {
                $low = $mid + 1;
                continue;
            }

            return array($mid + 1, $pos - $this->sourcePositions[$mid]);
        }

        return array($low + 1, $pos - $this->sourcePositions[$low]);
    }
}<|MERGE_RESOLUTION|>--- conflicted
+++ resolved
@@ -116,19 +116,8 @@
 
         $loc  = empty($this->sourceName) ? "line: $line" : "$this->sourceName on line $line";
 
-<<<<<<< HEAD
         if ($this->peek("(.*?)(\n|$)", $m, $this->count)) {
-            throw new \Exception("$msg: failed at `$m[1]` $loc");
-=======
-        if (! empty($this->sourceName)) {
-            $loc = "$this->sourceName on line $line";
-        } else {
-            $loc = "line: $line";
-        }
-
-        if ($this->peek("(.*?)(\n|$)", $m, $count)) {
             throw new ParseException("$msg: failed at `$m[1]` $loc");
->>>>>>> cafe9b91
         }
 
         throw new ParseException("$msg: $loc");
