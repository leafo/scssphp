<?php
<<<<<<< HEAD
require_once(__DIR__ . '/Exception/ScssException.php');

=======
/**
 * SCSS compiler written in PHP
 *
 * @copyright 2012-2013 Leaf Corcoran
 *
 * @license http://opensource.org/licenses/gpl-license GPL-3.0
 * @license http://opensource.org/licenses/MIT MIT
 *
 * @link http://leafo.net/scssphp
 */

/**
 * SCSS compiler
 *
 * @author Leaf Corcoran <leafot@gmail.com>
 */
>>>>>>> 3463d7da
class scssc {
	static public $VERSION = "v0.0.4";

	static protected $operatorNames = array(
		'+' => "add",
		'-' => "sub",
		'*' => "mul",
		'/' => "div",
		'%' => "mod",

		'==' => "eq",
		'!=' => "neq",
		'<' => "lt",
		'>' => "gt",

		'<=' => "lte",
		'>=' => "gte",
	);

	static protected $namespaces = array(
		"special" => "%",
		"mixin" => "@",
		"function" => "^",
	);

	static protected $numberPrecision = 5;
	static protected $unitTable = array(
		"in" => array(
			"in" => 1,
			"pt" => 72,
			"pc" => 6,
			"cm" => 2.54,
			"mm" => 25.4,
			"px" => 96,
		)
	);

	static public $true = array("keyword", "true");
	static public $false = array("keyword", "false");

	static public $defaultValue = array("keyword", "");
	static public $selfSelector = array("self");

	protected $importPaths = array("");
	protected $importCache = array();

	protected $userFunctions = array();

	protected $formatter = "scss_formatter_nested";

	function compile($code, $name=null) {
		$this->indentLevel = -1;
		$this->commentsSeen = array();
		$this->extends = array();
		$this->extendsMap = array();

		$locale = setlocale(LC_NUMERIC, 0);
		setlocale(LC_NUMERIC, "C");

		$this->parsedFiles = array();
		$this->parser = new scss_parser($name);
		$tree = $this->parser->parse($code);

		$this->formatter = new $this->formatter();

		$this->env = null;
		$this->scope = null;

		$this->compileRoot($tree);

		ob_start();
		$this->formatter->block($this->scope);
		$out = ob_get_clean();

		setlocale(LC_NUMERIC, $locale);
		return $out;
	}

	protected function isSelfExtend($target, $origin) {
		foreach ($origin as $sel) {
			if (in_array($target, $sel)) {
				return true;
			}
		}

		return false;
	}

	protected function pushExtends($target, $origin) {
		if ($this->isSelfExtend($target, $origin)) {
			return;
		}

		$i = count($this->extends);
		$this->extends[] = array($target, $origin);

		foreach ($target as $part) {
			if (isset($this->extendsMap[$part])) {
				$this->extendsMap[$part][] = $i;
			} else {
				$this->extendsMap[$part] = array($i);
			}
		}
	}

	protected function makeOutputBlock($type, $selectors = null) {
		$out = new stdClass;
		$out->type = $type;
		$out->lines = array();
		$out->children = array();
		$out->parent = $this->scope;
		$out->selectors = $selectors;
		$out->depth = $this->env->depth;

		return $out;
	}

	protected function matchExtendsSingle($single, &$out_origin) {
		$counts = array();
		foreach ($single as $part) {
			if (!is_string($part)) return false; // hmm

			if (isset($this->extendsMap[$part])) {
				foreach ($this->extendsMap[$part] as $idx) {
					$counts[$idx] =
						isset($counts[$idx]) ? $counts[$idx] + 1 : 1;
				}
			}
		}

		$out_origin = array();
		$found = false;

		foreach ($counts as $idx => $count) {
			list($target, $origin) = $this->extends[$idx];

			// check count
			if ($count != count($target)) continue;

			// check if target is subset of single
			if (array_diff(array_intersect($single, $target), $target)) continue;

			$rem = array_diff($single, $target);

			foreach ($origin as $j => $new) {
				$origin[$j][count($origin[$j]) - 1] = $this->combineSelectorSingle(end($new), $rem);
			}

			$out_origin = array_merge($out_origin, $origin);

			$found = true;
		}

		return $found;
	}

	protected function combineSelectorSingle($base, $other) {
		$tag = null;
		$out = array();

		foreach (array($base, $other) as $single) {
			foreach ($single as $part) {
				if (preg_match('/^[^\[.#:]/', $part)) {
					$tag = $part;
				} else {
					$out[] = $part;
				}
			}
		}

		if ($tag) {
			array_unshift($out, $tag);
		}

		return $out;
	}

	protected function matchExtends($selector, &$out, $from = 0, $initial=true) {
		foreach ($selector as $i => $part) {
			if ($i < $from) continue;

			if ($this->matchExtendsSingle($part, $origin)) {
				$before = array_slice($selector, 0, $i);
				$after = array_slice($selector, $i + 1);

				foreach ($origin as $new) {
					$k = 0;

					// remove shared parts
					if ($initial) {
						foreach ($before as $k => $val) {
							if (!isset($new[$k]) || $val != $new[$k]) {
								break;
							}
						}
					}

					$result = array_merge(
						$before,
						$k > 0 ? array_slice($new, $k) : $new,
						$after);


					if ($result == $selector) continue;
					$out[] = $result;

					// recursively check for more matches
					$this->matchExtends($result, $out, $i, false);

					// selector sequence merging
					if (!empty($before) && count($new) > 1) {
						$result2 = array_merge(
							array_slice($new, 0, -1),
							$k > 0 ? array_slice($before, $k) : $before,
							array_slice($new, -1),
							$after);

						$out[] = $result2;
					}
				}
			}
		}
	}

	protected function flattenSelectors($block, $parentKey = null) {
		if ($block->selectors) {
			$selectors = array();
			foreach ($block->selectors as $s) {
				$selectors[] = $s;
				if (!is_array($s)) continue;
				// check extends
				if (!empty($this->extendsMap)) {
					$this->matchExtends($s, $selectors);
				}
			}

			$block->selectors = array();
			$placeholderSelector = false;
			foreach ($selectors as $selector) {
				if ($this->hasSelectorPlaceholder($selector)) {
					$placeholderSelector = true;
					continue;
				}
				$block->selectors[] = $this->compileSelector($selector);
			}

			if ($placeholderSelector && 0 == count($block->selectors) && null !== $parentKey) {
				unset($block->parent->children[$parentKey]);
				return;
			}
		}

		foreach ($block->children as $key => $child) {
			$this->flattenSelectors($child, $key);
		}
	}

	protected function compileRoot($rootBlock) {
		$this->pushEnv($rootBlock);
		$this->scope = $this->makeOutputBlock("root");

		$this->compileChildren($rootBlock->children, $this->scope);
		$this->flattenSelectors($this->scope);

		$this->popEnv();
	}

	protected function compileMedia($media) {
		$this->pushEnv($media);
		$parentScope = $this->mediaParent($this->scope);
		$this->scope = $this->makeOutputBlock("media", array(
			$this->compileMediaQuery($this->multiplyMedia($this->env)))
		);

		$parentScope->children[] = $this->scope;

		$this->compileChildren($media->children, $this->scope);

		$this->scope = $this->scope->parent;
		$this->popEnv();
	}

	protected function mediaParent($scope) {
		while (!empty($scope->parent)) {
			if (!empty($scope->type) && $scope->type != "media") {
				break;
			}
			$scope = $scope->parent;
		}

		return $scope;
	}

	// TODO refactor compileNestedBlock and compileMedia into same thing
	protected function compileNestedBlock($block, $selectors) {
		$this->pushEnv($block);

		$this->scope = $this->makeOutputBlock($block->type, $selectors);
		$this->scope->parent->children[] = $this->scope;
		$this->compileChildren($block->children, $this->scope);

		$this->scope = $this->scope->parent;
		$this->popEnv();
	}

	protected function compileBlock($block) {
		$env = $this->pushEnv($block);

		$env->selectors =
			array_map(array($this, "evalSelector"), $block->selectors);

		$out = $this->makeOutputBlock(null, $this->multiplySelectors($env));
		$this->scope->children[] = $out;
		$this->compileChildren($block->children, $out);

		$this->popEnv();
	}

	// joins together .classes and #ids
	protected function flattenSelectorSingle($single) {
		$joined = array();
		foreach ($single as $part) {
			if (empty($joined) ||
				!is_string($part) ||
				preg_match('/[\[.:#%]/', $part))
			{
				$joined[] = $part;
				continue;
			}

			if (is_array(end($joined))) {
				$joined[] = $part;
			} else {
				$joined[count($joined) - 1] .= $part;
			}
		}

		return $joined;
	}

	// replaces all the interpolates
	protected function evalSelector($selector) {
		return array_map(array($this, "evalSelectorPart"), $selector);
	}

	protected function evalSelectorPart($piece) {
		foreach ($piece as &$p) {
			if (!is_array($p)) continue;

			switch ($p[0]) {
			case "interpolate":
				$p = $this->compileValue($p);
				break;
			case "string":
				$p = $this->compileValue($p);
				break;
			}
		}

		return $this->flattenSelectorSingle($piece);
	}

	// compiles to string
	// self(&) should have been replaced by now
	protected function compileSelector($selector) {
		if (!is_array($selector)) return $selector; // media and the like

		return implode(" ", array_map(
			array($this, "compileSelectorPart"), $selector));
	}

	protected function compileSelectorPart($piece) {
		foreach ($piece as &$p) {
			if (!is_array($p)) continue;

			switch ($p[0]) {
			case "self":
				$p = "&";
				break;
			default:
				$p = $this->compileValue($p);
				break;
			}
		}

		return implode($piece);
	}

	protected function hasSelectorPlaceholder($selector)
	{
		if (!is_array($selector)) return false;

		foreach ($selector as $parts) {
			foreach ($parts as $part) {
				if ('%' == $part[0]) {
					return true;
				}
			}
		}

		return false;
	}

	protected function compileChildren($stms, $out) {
		foreach ($stms as $stm) {
			$ret = $this->compileChild($stm, $out);
			if (!is_null($ret)) return $ret;
		}
	}

	protected function compileMediaQuery($queryList) {
		$out = "@media";
		$first = true;
		foreach ($queryList as $query){
			$parts = array();
			foreach ($query as $q) {
				switch ($q[0]) {
					case "mediaType":
						$parts[] = implode(" ", array_map(array($this, "compileValue"), array_slice($q, 1)));
						break;
					case "mediaExp":
						if (isset($q[2])) {
							$parts[] = "(". $this->compileValue($q[1]) . $this->formatter->assignSeparator . $this->compileValue($q[2]) . ")";
						} else {
							$parts[] = "(" . $this->compileValue($q[1]) . ")";
						}
						break;
				}
			}
			if (!empty($parts)) {
				if ($first) {
					$first = false;
					$out .= " ";
				} else {
					$out .= $this->formatter->tagSeparator;
				}
				$out .= implode(" and ", $parts);
			}
		}
		return $out;
	}

	// returns true if the value was something that could be imported
	protected function compileImport($rawPath, $out) {
		if ($rawPath[0] == "string") {
			$path = $this->compileStringContent($rawPath);
			if ($path = $this->findImport($path)) {
				$this->importFile($path, $out);
				return true;
			}
			return false;
		}
		if ($rawPath[0] == "list") {
			// handle a list of strings
			if (count($rawPath[2]) == 0) return false;
			foreach ($rawPath[2] as $path) {
				if ($path[0] != "string") return false;
			}

			foreach ($rawPath[2] as $path) {
				$this->compileImport($path, $out);
			}

			return true;
		}

		return false;
	}

	// return a value to halt execution
	protected function compileChild($child, $out) {
		switch ($child[0]) {
		case "import":
			list(,$rawPath) = $child;
			$rawPath = $this->reduce($rawPath);
			if (!$this->compileImport($rawPath, $out)) {
				$out->lines[] = "@import " . $this->compileValue($rawPath) . ";";
			}
			break;
		case "directive":
			list(, $directive) = $child;
			$s = "@" . $directive->name;
			if (!empty($directive->value)) {
				$s .= " " . $this->compileValue($directive->value);
			}
			$this->compileNestedBlock($directive, array($s));
			break;
		case "media":
			$this->compileMedia($child[1]);
			break;
		case "block":
			$this->compileBlock($child[1]);
			break;
		case "charset":
			$out->lines[] = "@charset ".$this->compileValue($child[1]).";";
			break;
		case "assign":
			list(,$name, $value) = $child;
			if ($name[0] == "var") {
				$isDefault = !empty($child[3]);
				if (!$isDefault || $this->get($name[1], true) === true) {
					$this->set($name[1], $this->reduce($value));
				}
				break;
			}

			// if the value reduces to null from something else then 
			// the property should be discarded
			if ($value[0] != "null") {
				$value = $this->reduce($value);
				if ($value[0] == "null") {
					break;
				}
			}

			$compiledValue = $this->compileValue($value);
			$out->lines[] = $this->formatter->property(
				$this->compileValue($name),
				$compiledValue);
			break;
		case "comment":
			$out->lines[] = $child[1];
			break;
		case "mixin":
		case "function":
			list(,$block) = $child;
			$this->set(self::$namespaces[$block->type] . $block->name, $block);
			break;
		case "extend":
			list(, $selectors) = $child;
			foreach ($selectors as $sel) {
				// only use the first one
				$sel = current($this->evalSelector($sel));
				$this->pushExtends($sel, $out->selectors);
			}
			break;
		case "if":
			list(, $if) = $child;
			if ($this->reduce($if->cond, true) != self::$false) {
				return $this->compileChildren($if->children, $out);
			} else {
				foreach ($if->cases as $case) {
					if ($case->type == "else" ||
						$case->type == "elseif" && ($this->reduce($case->cond) != self::$false))
					{
						return $this->compileChildren($case->children, $out);
					}
				}
			}
			break;
		case "return":
			return $this->reduce($child[1], true);
		case "each":
			list(,$each) = $child;
			$list = $this->coerceList($this->reduce($each->list));
			foreach ($list[2] as $item) {
				$this->pushEnv();
				$this->set($each->var, $item);
				// TODO: allow return from here
				$this->compileChildren($each->children, $out);
				$this->popEnv();
			}
			break;
		case "while":
			list(,$while) = $child;
			while ($this->reduce($while->cond, true) != self::$false) {
				$ret = $this->compileChildren($while->children, $out);
				if ($ret) return $ret;
			}
			break;
		case "for":
			list(,$for) = $child;
			$start = $this->reduce($for->start, true);
			$start = $start[1];
			$end = $this->reduce($for->end, true);
			$end = $end[1];
			$d = $start < $end ? 1 : -1;

			while (true) {
				if ((!$for->until && $start - $d == $end) ||
					($for->until && $start == $end))
				{
					break;
				}

				$this->set($for->var, array("number", $start, ""));
				$start += $d;

				$ret = $this->compileChildren($for->children, $out);
				if ($ret) return $ret;
			}

			break;
		case "nestedprop":
			list(,$prop) = $child;
			$prefixed = array();
			$prefix = $this->compileValue($prop->prefix) . "-";
			foreach ($prop->children as $child) {
				if ($child[0] == "assign") {
					array_unshift($child[1][2], $prefix);
				}
				if ($child[0] == "nestedprop") {
					array_unshift($child[1]->prefix[2], $prefix);
				}
				$prefixed[] = $child;
			}
			$this->compileChildren($prefixed, $out);
			break;
		case "include": // including a mixin
			list(,$name, $argValues, $content) = $child;
			$mixin = $this->get(self::$namespaces["mixin"] . $name, false);
			if (!$mixin) {
				throw Exception_ScssException::errorWithMessageCodeAndUserInfo(
					sprintf('Undefined mixin "%s"', $name),
					1358520635,
					array('child' => $child)
				);
			}

			$callingScope = $this->env;

			// push scope, apply args
			$this->pushEnv();
			if ($this->env->depth > 0) {
				$this->env->depth--;
			}

			if (!is_null($content)) {
				$content->scope = $callingScope;
				$this->setRaw(self::$namespaces["special"] . "content", $content);
			}

			if (!is_null($mixin->args)) {
				$this->applyArguments($mixin->args, $argValues);
			}

			foreach ($mixin->children as $child) {
				$this->compileChild($child, $out);
			}

			$this->popEnv();

			break;
		case "mixin_content":
			$content = $this->get(self::$namespaces["special"] . "content");
			if (is_null($content)) {
				throw Exception_ScssException::errorWithMessageCodeAndUserInfo(
					"Unexpected @content inside of mixin",
					1358520684,
					array('child' => $child)
				);
			}

			$this->storeEnv = $content->scope;

			foreach ($content->children as $child) {
				$this->compileChild($child, $out);
			}

			unset($this->storeEnv);
			break;
		case "debug":
			list(,$value, $pos) = $child;
			$line = $this->parser->getLineNo($pos);
			$value = $this->compileValue($this->reduce($value, true));
			fwrite(STDERR, "Line $line DEBUG: $value\n");
			break;
		default:
			throw Exception_ScssException::errorWithMessageCodeAndUserInfo(
				"unknown child type: $child[0]",
				1358520695,
				array('child' => $child)
			);
		}
	}

	protected function expToString($exp) {
		list(, $op, $left, $right, $inParens, $whiteLeft, $whiteRight) = $exp;
		$content = array($left);
		if ($whiteLeft) $content[] = " ";
		$content[] = $op;
		if ($whiteRight) $content[] = " ";
		$content[] = $right;
		return array("string", "", $content);
	}

	// should $value cause its operand to eval
	protected function shouldEval($value) {
		switch ($value[0]) {
		case "exp":
			if ($value[1] == "/") {
				return $this->shouldEval($value[2], $value[3]);
			}
		case "var":
		case "fncall":
			return true;
		}
		return false;
	}

	protected function reduce($value, $inExp = false) {
		list($type) = $value;
		switch ($type) {
			case "exp":
				list(, $op, $left, $right, $inParens) = $value;
				$opName = isset(self::$operatorNames[$op]) ? self::$operatorNames[$op] : $op;

				$inExp = $inExp || $this->shouldEval($left) || $this->shouldEval($right);

				$left = $this->reduce($left, true);
				$right = $this->reduce($right, true);

				// only do division in special cases
				if ($opName == "div" && !$inParens && !$inExp) {
					if ($left[0] != "color" && $right[0] != "color") {
						return $this->expToString($value);
					}
				}

				$left = $this->coerceForExpression($left);
				$right = $this->coerceForExpression($right);

				$ltype = $left[0];
				$rtype = $right[0];

				// this tries:
				// 1. op_[op name]_[left type]_[right type]
				// 2. op_[left type]_[right type] (passing the op as first arg
				// 3. op_[op name]
				$fn = "op_${opName}_${ltype}_${rtype}";
				if (is_callable(array($this, $fn)) ||
					(($fn = "op_${ltype}_${rtype}") &&
						is_callable(array($this, $fn)) &&
						$passOp = true) ||
					(($fn = "op_${opName}") &&
						is_callable(array($this, $fn)) &&
						$genOp = true))
				{
					$unitChange = false;
					if (!isset($genOp) &&
						$left[0] == "number" && $right[0] == "number")
					{
						if ($opName == "mod" && $right[2] != "") {
							throw Exception_ScssException::errorWithMessageCodeAndUserInfo(sprintf('Cannot modulo by a number with units: %s%s.', $right[1], $right[2]), 1358517317, array('right' => $right, 'value' => $value));
						}

						$unitChange = true;
						$emptyUnit = $left[2] == "" || $right[2] == "";
						$targetUnit = "" != $left[2] ? $left[2] : $right[2];

						if ($opName != "mul") {
							$left[2] = "" != $left[2] ? $left[2] : $targetUnit;
							$right[2] = "" != $right[2] ? $right[2] : $targetUnit;
						}

						if ($opName != "mod") {
							$left = $this->normalizeNumber($left);
							$right = $this->normalizeNumber($right);
						}

						if ($opName == "div" && !$emptyUnit && $left[2] == $right[2]) {
							$targetUnit = "";
						}

						if ($opName == "mul") {
							$left[2] = "" != $left[2] ? $left[2] : $right[2];
							$right[2] = "" != $right[2] ? $right[2] : $left[2];
						} elseif ($opName == "div" && $left[2] == $right[2]) {
							$left[2] = "";
							$right[2] = "";
						}
					}

					$shouldEval = $inParens || $inExp;
					if (isset($passOp)) {
						$out = $this->$fn($op, $left, $right, $shouldEval);
					} else {
						$out = $this->$fn($left, $right, $shouldEval);
					}

					if (!is_null($out)) {
						if ($unitChange && $out[0] == "number") {
							$out = $this->coerceUnit($out, $targetUnit);
						}
						return $out;
					}
				}

				return $this->expToString($value);
			case "unary":
				list(, $op, $exp, $inParens) = $value;
				$inExp = $inExp || $this->shouldEval($exp);

				$exp = $this->reduce($exp);
				if ($exp[0] == "number") {
					switch ($op) {
					case "+":
						return $exp;
					case "-":
						$exp[1] *= -1;
						return $exp;
					}
				}

				if ($op == "not") {
					if ($inExp || $inParens) {
						if ($exp == self::$false) {
							return self::$true;
						} else {
							return self::$false;
						}
					} else {
						$op = $op . " ";
					}
				}

				return array("string", "", array($op, $exp));
			case "var":
				list(, $name) = $value;
				return $this->reduce($this->get($name));
			case "list":
				foreach ($value[2] as &$item) {
					$item = $this->reduce($item);
				}
				return $value;
			case "string":
				foreach ($value[2] as &$item) {
					if (is_array($item)) {
						$item = $this->reduce($item);
					}
				}
				return $value;
			case "interpolate":
				$value[1] = $this->reduce($value[1]);
				return $value;
			case "fncall":
				list(,$name, $argValues) = $value;

				// user defined function?
				$func = $this->get(self::$namespaces["function"] . $name, false);
				if ($func) {
					$this->pushEnv();

					// set the args
					if (isset($func->args)) {
						$this->applyArguments($func->args, $argValues);
					}

					// throw away lines and children
					$tmp = (object)array(
						"lines" => array(),
						"children" => array()
					);
					$ret = $this->compileChildren($func->children, $tmp);
					$this->popEnv();

					return is_null($ret) ? self::$defaultValue : $ret;
				}

				// built in function
				if ($this->callBuiltin($name, $argValues, $returnValue)) {
					return $returnValue;
				}

				// need to flatten the arguments into a list
				$listArgs = array();
				foreach ((array)$argValues as $arg) {
					if (empty($arg[0])) {
						$listArgs[] = $this->reduce($arg[1]);
					}
				}
				return array("function", $name, array("list", ",", $listArgs));
			default:
				return $value;
		}
	}

	public function normalizeValue($value) {
		$value = $this->coerceForExpression($this->reduce($value));
		list($type) = $value;

		switch ($type) {
		case "list":
			$value = $this->extractInterpolation($value);
			if ($value[0] != "list") {
				return array("keyword", $this->compileValue($value));
			}
			foreach ($value[2] as $key => $item) {
				$value[2][$key] = $this->normalizeValue($item);
			}
			return $value;
		case "number":
			return $this->normalizeNumber($value);
		default:
			return $value;
		}
	}

	// just does physical lengths for now
	protected function normalizeNumber($number) {
		list(, $value, $unit) = $number;
		if (isset(self::$unitTable["in"][$unit])) {
			$conv = self::$unitTable["in"][$unit];
			return array("number", $value / $conv, "in");
		}
		return $number;
	}

	// $number should be normalized
	protected function coerceUnit($number, $unit) {
		list(, $value, $baseUnit) = $number;
		if (isset(self::$unitTable[$baseUnit][$unit])) {
			$value = $value * self::$unitTable[$baseUnit][$unit];
		}

		return array("number", $value, $unit);
	}

	protected function op_add_number_number($left, $right) {
		return array("number", $left[1] + $right[1], $left[2]);
	}

	protected function op_mul_number_number($left, $right) {
		return array("number", $left[1] * $right[1], $left[2]);
	}

	protected function op_sub_number_number($left, $right) {
		return array("number", $left[1] - $right[1], $left[2]);
	}

	protected function op_div_number_number($left, $right) {
		return array("number", $left[1] / $right[1], $left[2]);
	}

	protected function op_mod_number_number($left, $right) {
		return array("number", $left[1] % $right[1], $left[2]);
	}

	// adding strings
	protected function op_add($left, $right) {
		if ($strLeft = $this->coerceString($left)) {
			if ($right[0] == "string") {
				$right[1] = "";
			}
			$strLeft[2][] = $right;
			return $strLeft;
		}

		if ($strRight = $this->coerceString($right)) {
			if ($left[0] == "string") {
				$left[1] = "";
			}
			array_unshift($strRight[2], $left);
			return $strRight;
		}
	}

	protected function op_and($left, $right, $shouldEval) {
		if (!$shouldEval) return;
		if ($left != self::$false) return $right;
		return $left;
	}

	protected function op_or($left, $right, $shouldEval) {
		if (!$shouldEval) return;
		if ($left != self::$false) return $left;
		return $right;
	}

	protected function op_color_color($op, $left, $right) {
		$out = array('color');
		foreach (range(1, 3) as $i) {
			$lval = isset($left[$i]) ? $left[$i] : 0;
			$rval = isset($right[$i]) ? $right[$i] : 0;
			switch ($op) {
			case '+':
				$out[] = $lval + $rval;
				break;
			case '-':
				$out[] = $lval - $rval;
				break;
			case '*':
				$out[] = $lval * $rval;
				break;
			case '%':
				$out[] = $lval % $rval;
				break;
			case '/':
				if ($rval == 0) {
					throw new Exception_ScssException("color: Can't divide by zero");
				}
				$out[] = $lval / $rval;
				break;
			default:
				throw new Exception_ScssException("color: unknow op $op");
			}
		}

		if (isset($left[4])) $out[4] = $left[4];
		elseif (isset($right[4])) $out[4] = $right[4];

		return $this->fixColor($out);
	}

	protected function op_color_number($op, $left, $right) {
		$value = $right[1];
		return $this->op_color_color($op, $left,
			array("color", $value, $value, $value));
	}

	protected function op_number_color($op, $left, $right) {
		$value = $left[1];
		return $this->op_color_color($op,
			array("color", $value, $value, $value), $right);
	}

	protected function op_eq($left, $right) {
		if (($lStr = $this->coerceString($left)) && ($rStr = $this->coerceString($right))) {
			$lStr[1] = "";
			$rStr[1] = "";
			return $this->toBool($this->compileValue($lStr) == $this->compileValue($rStr));
		}

		return $this->toBool($left == $right);
	}

	protected function op_neq($left, $right) {
		return $this->toBool($left != $right);
	}

	protected function op_gte_number_number($left, $right) {
		return $this->toBool($left[1] >= $right[1]);
	}

	protected function op_gt_number_number($left, $right) {
		return $this->toBool($left[1] > $right[1]);
	}

	protected function op_lte_number_number($left, $right) {
		return $this->toBool($left[1] <= $right[1]);
	}

	protected function op_lt_number_number($left, $right) {
		return $this->toBool($left[1] < $right[1]);
	}

	protected function toBool($thing) {
		return $thing ? self::$true : self::$false;
	}

	protected function compileValue($value) {
		$value = $this->reduce($value);

		list($type) = $value;
		switch ($type) {
		case "keyword":
			return $value[1];
		case "color":
			// [1] - red component (either number for a %)
			// [2] - green component
			// [3] - blue component
			// [4] - optional alpha component
			list(, $r, $g, $b) = $value;

			$r = round($r);
			$g = round($g);
			$b = round($b);

			if (count($value) == 5 && $value[4] != 1) { // rgba
				return 'rgba('.$r.', '.$g.', '.$b.', '.$value[4].')';
			}

			$h = sprintf("#%02x%02x%02x", $r, $g, $b);

			// Converting hex color to short notation (e.g. #003399 to #039)
			if ($h[1] === $h[2] && $h[3] === $h[4] && $h[5] === $h[6]) {
				$h = '#' . $h[1] . $h[3] . $h[5];
			}

			return $h;
		case "number":
			return round($value[1], self::$numberPrecision) . $value[2];
		case "string":
			return $value[1] . $this->compileStringContent($value) . $value[1];
		case "function":
			$args = !empty($value[2]) ? $this->compileValue($value[2]) : "";
			return "$value[1]($args)";
		case "list":
			$value = $this->extractInterpolation($value);
			if ($value[0] != "list") return $this->compileValue($value);

			list(, $delim, $items) = $value;

			$filtered = array();
			foreach ($items as $item) {
				if ($item[0] == "null") continue;
				$filtered[] = $this->compileValue($item);
			}

			return implode("$delim ", $filtered);
		case "interpolated": # node created by extractInterpolation
			list(, $interpolate, $left, $right) = $value;
			list(,, $whiteLeft, $whiteRight) = $interpolate;

			$left = count($left[2]) > 0 ?
				$this->compileValue($left).$whiteLeft : "";

			$right = count($right[2]) > 0 ?
				$whiteRight.$this->compileValue($right) : "";

			return $left.$this->compileValue($interpolate).$right;

		case "interpolate": # raw parse node
			list(, $exp) = $value;

			// strip quotes if it's a string
			$reduced = $this->reduce($exp);
			switch ($reduced[0]) {
				case "string":
					$reduced = array("keyword",
						$this->compileStringContent($reduced));
					break;
				case "null":
					$reduced = array("keyword", "");
			}

			return $this->compileValue($reduced);
		case "null":
			return "null";
		default:
			throw Exception_ScssException::errorWithMessageCodeAndUserInfo("unknown value type: $type", 1358517391, array('value' => $value));
		}
	}

	protected function compileStringContent($string) {
		$parts = array();
		foreach ($string[2] as $part) {
			if (is_array($part)) {
				$parts[] = $this->compileValue($part);
			} else {
				$parts[] = $part;
			}
		}

		return implode($parts);
	}

	// doesn't need to be recursive, compileValue will handle that
	protected function extractInterpolation($list) {
		$items = $list[2];
		foreach ($items as $i => $item) {
			if ($item[0] == "interpolate") {
				$before = array("list", $list[1], array_slice($items, 0, $i));
				$after = array("list", $list[1], array_slice($items, $i + 1));
				return array("interpolated", $item, $before, $after);
			}
		}
		return $list;
	}

	// find the final set of selectors
	protected function multiplySelectors($env) {
		$envs = array();
		while (null !== $env) {
			if (!empty($env->selectors)) {
				$envs[] = $env;
			}
			$env = $env->parent;
		};

		$selectors = array();
		$parentSelectors = array(array());
		while ($env = array_pop($envs)) {
			$selectors = array();
			foreach ($env->selectors as $selector) {
				foreach ($parentSelectors as $parent) {
					$selectors[] = $this->joinSelectors($parent, $selector);
				}
			}
			$parentSelectors = $selectors;
		}

		return $selectors;
	}

	// looks for & to replace, or append parent before child
	protected function joinSelectors($parent, $child) {
		$setSelf = false;
		$out = array();
		foreach ($child as $part) {
			$newPart = array();
			foreach ($part as $p) {
				if ($p == self::$selfSelector) {
					$setSelf = true;
					foreach ($parent as $i => $parentPart) {
						if ($i > 0) {
							$out[] = $newPart;
							$newPart = array();
						}

						foreach ($parentPart as $pp) {
							$newPart[] = $pp;
						}
					}
				} else {
					$newPart[] = $p;
				}
			}

			$out[] = $newPart;
		}

		return $setSelf ? $out : array_merge($parent, $child);
	}

	protected function multiplyMedia($env, $childQueries = null) {
		if (is_null($env) ||
			!empty($env->block->type) && $env->block->type != "media")
		{
			return $childQueries;
		}

		// plain old block, skip
		if (empty($env->block->type)) {
			return $this->multiplyMedia($env->parent, $childQueries);
		}

		$parentQueries = $env->block->queryList;
		if ($childQueries == null) {
			$childQueries = $parentQueries;
		} else {
			$originalQueries = $childQueries;
			$childQueries = array();

			foreach ($parentQueries as $parentQuery){
				foreach ($originalQueries as $childQuery) {
					$childQueries []= array_merge($parentQuery, $childQuery);
				}
			}
		}

		return $this->multiplyMedia($env->parent, $childQueries);
	}

	// convert something to list
	protected function coerceList($item, $delim = ",") {
		if (!is_null($item) && $item[0] == "list") {
			return $item;
		}

		return array("list", $delim, is_null($item) ? array(): array($item));
	}

	protected function applyArguments($argDef, $argValues) {
		$args = array();
		foreach ($argDef as $i => $arg) {
			list($name, $default, $isVariable) = $argDef[$i];
			$args[$name] = array($i, $name, $default, $isVariable);
		}

		$keywordArgs = array();
		$remaining = array();
		// assign the keyword args
		foreach ((array) $argValues as $arg) {
			if (!empty($arg[0])) {
				if (!isset($args[$arg[0][1]])) {
					throw Exception_ScssException::errorWithMessageCodeAndUserInfo(
						sprintf('Mixin or function doesn\'t have an argument named $%s.', $arg[0][1]),
						1358517429,
						array('argument' => $arg)
					);
				} elseif ($args[$arg[0][1]][0] < count($remaining)) {
					throw Exception_ScssException::errorWithMessageCodeAndUserInfo(
						sprintf('The argument $%s was passed both by position and by name.', $arg[0][1]),
						1358517461,
						array('argument' => $arg)
					);
				}
				$keywordArgs[$arg[0][1]] = $arg[1];
			} elseif (count($keywordArgs)) {
				throw Exception_ScssException::errorWithMessageCodeAndUserInfo(
					'Positional arguments must come before keyword arguments.',
					1358517486,
					array('argument' => $arg)
				);
			} elseif ($arg[2] == true) {
				$val = $this->reduce($arg[1], true);
				if ($val[0] == "list") {
					foreach ($val[2] as $item) {
						$remaining[] = $item;
					}
				} else {
					$remaining[] = $val;
				}
			} else {
				$remaining[] = $arg[1];
			}
		}

		foreach ($args as $arg) {
			list($i, $name, $default, $isVariable) = $arg;
			if ($isVariable) {
				$val = array("list", ",", array());
				for ($count = count($remaining); $i < $count; $i++) {
					$val[2][] = $remaining[$i];
				}
			} elseif (isset($remaining[$i])) {
				$val = $remaining[$i];
			} elseif (isset($keywordArgs[$name])) {
				$val = $keywordArgs[$name];
			} elseif (!empty($default)) {
				$val = $default;
			} else {
				throw Exception_ScssException::errorWithMessageCodeAndUserInfo(
					sprintf('There is missing argument $%s', $name),
					1358517511,
					array('argument' => $arg)
				);
			}

			$this->set($name, $this->reduce($val, true), true);
		}
	}

	protected function pushEnv($block=null) {
		$env = new stdClass;
		$env->parent = $this->env;
		$env->store = array();
		$env->block = $block;
		$env->depth = isset($this->env->depth) ? $this->env->depth + 1 : 0;

		$this->env = $env;
		return $env;
	}

	protected function normalizeName($name) {
		return str_replace("-", "_", $name);
	}

	protected function getStoreEnv() {
		return isset($this->storeEnv) ? $this->storeEnv : $this->env;
	}

	protected function set($name, $value, $shadow=false) {
		$name = $this->normalizeName($name);

		if ($shadow) {
			$this->setRaw($name, $value);
		} else {
			$this->setExisting($name, $value);
		}
	}

	// todo: this is bugged?
	protected function setExisting($name, $value, $env = null) {
		if (is_null($env)) $env = $this->getStoreEnv();

		if (isset($env->store[$name])) {
			$env->store[$name] = $value;
		} elseif (!is_null($env->parent)) {
			$this->setExisting($name, $value, $env->parent);
		} else {
			$this->env->store[$name] = $value;
		}
	}

	protected function setRaw($name, $value) {
		$this->env->store[$name] = $value;
	}

	protected function get($name, $defaultValue = null, $env = null) {
		$name = $this->normalizeName($name);

		if (is_null($env)) $env = $this->getStoreEnv();
		if (is_null($defaultValue)) $defaultValue = self::$defaultValue;

		if (isset($env->store[$name])) {
			return $env->store[$name];
		} elseif (isset($env->parent)) {
			return $this->get($name, $defaultValue, $env->parent);
		}

		return $defaultValue; // found nothing
	}

	protected function popEnv() {
		$env = $this->env;
		$this->env = $this->env->parent;
		return $env;
	}

	public function getParsedFiles() {
		return $this->parsedFiles;
	}

	public function addImportPath($path) {
		$this->importPaths[] = $path;
	}

	public function setImportPaths($path) {
		$this->importPaths = (array)$path;
	}

	public function setFormatter($formatterName) {
		$this->formatter = $formatterName;
	}

	public function registerFunction($name, $func) {
		$this->userFunctions[$this->normalizeName($name)] = $func;
	}

	public function unregisterFunction($name) {
		unset($this->userFunctions[$this->normalizeName($name)]);
	}

	protected function importFile($path, $out) {
		// see if tree is cached
		$realPath = realpath($path);
		if (isset($this->importCache[$realPath])) {
			$tree = $this->importCache[$realPath];
		} else {
			$code = file_get_contents($path);
			$parser = new scss_parser($path);
			$tree = $parser->parse($code);
			$this->parsedFiles[] = $path;

			$this->importCache[$realPath] = $tree;
		}

		$pi = pathinfo($path);
		array_unshift($this->importPaths, $pi['dirname']);
		$this->compileChildren($tree->children, $out);
		array_shift($this->importPaths);
	}

	// results the file path for an import url if it exists
	protected function findImport($url) {
		$urls = array();

		// for "normal" scss imports (ignore vanilla css and external requests)
		if (!preg_match('/\.css|^http:\/\/$/', $url)) {
			// try both normal and the _partial filename
			$urls = array($url, preg_replace('/[^\/]+$/', '_\0', $url));
		}

		foreach ($this->importPaths as $dir) {
			if (is_string($dir)) {
				// check urls for normal import paths
				foreach ($urls as $full) {
					$full = $dir .
						(!empty($dir) && substr($dir, -1) != '/' ? '/' : '') .
						$full;

					if ($this->fileExists($file = $full.'.scss') ||
						$this->fileExists($file = $full))
					{
						return $file;
					}
				}
			} else {
				// check custom callback for import path
				$file = call_user_func($dir,$url,$this);
				if ($file !== null) {
					return $file;
				}
			}
		}

		return null;
	}

	protected function fileExists($name) {
		return is_file($name);
	}

	protected function callBuiltin($name, $args, &$returnValue) {
		// try a lib function
		$name = $this->normalizeName($name);
		$libName = "lib_".$name;
		$f = array($this, $libName);
		$prototype = isset(self::$$libName) ? self::$$libName : null;

		if (is_callable($f)) {
			$sorted = $this->sortArgs($prototype, $args);
			foreach ($sorted as &$val) {
				$val = $this->reduce($val, true);
			}
			$returnValue = call_user_func($f, $sorted, $this);
		} elseif (isset($this->userFunctions[$name])) {
			// see if we can find a user function
			$fn = $this->userFunctions[$name];

			foreach ($args as &$val) {
				$val = $this->reduce($val[1], true);
			}

			$returnValue = call_user_func($fn, $args, $this);
		}

		if (isset($returnValue)) {
			// coerce a php value into a scss one
			if (is_numeric($returnValue)) {
				$returnValue = array('number', $returnValue, "");
			} elseif (is_bool($returnValue)) {
				$returnValue = $returnValue ? self::$true : self::$false;
			} elseif (!is_array($returnValue)) {
				$returnValue = array('keyword', $returnValue);
			}

			return true;
		}

		return false;
	}

	// sorts any keyword arguments
	// TODO: merge with apply arguments
	protected function sortArgs($prototype, $args) {
		$keyArgs = array();
		$posArgs = array();

		foreach ($args as $arg) {
			list($key, $value) = $arg;
			$key = $key[1];
			if (empty($key)) {
				$posArgs[] = $value;
			} else {
				$keyArgs[$key] = $value;
			}
		}

		if (is_null($prototype)) return $posArgs;

		$finalArgs = array();
		foreach ($prototype as $i => $names) {
			if (isset($posArgs[$i])) {
				$finalArgs[] = $posArgs[$i];
				continue;
			}

			$set = false;
			foreach ((array)$names as $name) {
				if (isset($keyArgs[$name])) {
					$finalArgs[] = $keyArgs[$name];
					$set = true;
					break;
				}
			}

			if (!$set) {
				$finalArgs[] = null;
			}
		}

		return $finalArgs;
	}

	protected function coerceForExpression($value) {
		if ($color = $this->coerceColor($value)) {
			return $color;
		}

		return $value;
	}

	protected function coerceColor($value) {
		switch ($value[0]) {
		case "color": return $value;
		case "keyword":
			$name = $value[1];
			if (isset(self::$cssColors[$name])) {
				list($r, $g, $b) = explode(',', self::$cssColors[$name]);
				return array('color', (int) $r, (int) $g, (int) $b);
			}
			return null;
		}

		return null;
	}

	protected function coerceString($value) {
		switch ($value[0]) {
		case "string":
			return $value;
		case "keyword":
			return array("string", "", array($value[1]));
		}
		return null;
	}

	protected function assertList($value) {
		if ($value[0] != "list")
<<<<<<< HEAD
			throw Exception_ScssException::errorWithMessageCodeAndUserInfo(
				"expecting list",
				1358517536,
				array('value' => $value)
			);
=======
			throw new Exception("expecting list");
>>>>>>> 3463d7da
		return $value;
	}

	protected function assertColor($value) {
		if ($color = $this->coerceColor($value)) return $color;

		throw Exception_ScssException::errorWithMessageCodeAndUserInfo(
			"expecting color",
			1358517536,
			array('value' => $value)
		);
	}

	protected function assertNumber($value) {
		if ($value[0] != "number")
			throw Exception_ScssException::errorWithMessageCodeAndUserInfo(
				"expecting number",
				1358517536,
				array('value' => $value)
			);
		return $value[1];
	}

	protected function coercePercent($value) {
		if ($value[0] == "number") {
			if ($value[2] == "%") {
				return $value[1] / 100;
			}
			return $value[1];
		}
		return 0;
	}

	// make sure a color's components don't go out of bounds
	protected function fixColor($c) {
		foreach (range(1, 3) as $i) {
			if ($c[$i] < 0) $c[$i] = 0;
			if ($c[$i] > 255) $c[$i] = 255;
		}

		return $c;
	}

	function toHSL($r, $g, $b) {
		$r = $r / 255;
		$g = $g / 255;
		$b = $b / 255;

		$min = min($r, $g, $b);
		$max = max($r, $g, $b);

		$L = ($min + $max) / 2;
		if ($min == $max) {
			$S = $H = 0;
		} else {
			if ($L < 0.5)
				$S = ($max - $min)/($max + $min);
			else
				$S = ($max - $min)/(2.0 - $max - $min);

			if ($r == $max) $H = ($g - $b)/($max - $min);
			elseif ($g == $max) $H = 2.0 + ($b - $r)/($max - $min);
			elseif ($b == $max) $H = 4.0 + ($r - $g)/($max - $min);

		}

		return array('hsl',
			($H < 0 ? $H + 6 : $H)*60,
			$S*100,
			$L*100,
		);
	}

	function toRGB_helper($comp, $temp1, $temp2) {
		if ($comp < 0) $comp += 1.0;
		elseif ($comp > 1) $comp -= 1.0;

		if (6 * $comp < 1) return $temp1 + ($temp2 - $temp1) * 6 * $comp;
		if (2 * $comp < 1) return $temp2;
		if (3 * $comp < 2) return $temp1 + ($temp2 - $temp1)*((2/3) - $comp) * 6;

		return $temp1;
	}

	// H from 0 to 360, S and L from 0 to 100
	function toRGB($H, $S, $L) {
		$H = $H % 360;
		if ($H < 0) $H += 360;

		$S = min(100, max(0, $S));
		$L = min(100, max(0, $L));

		$H = $H / 360;
		$S = $S / 100;
		$L = $L / 100;

		if ($S == 0) {
			$r = $g = $b = $L;
		} else {
			$temp2 = $L < 0.5 ?
				$L*(1.0 + $S) :
				$L + $S - $L * $S;

			$temp1 = 2.0 * $L - $temp2;

			$r = $this->toRGB_helper($H + 1/3, $temp1, $temp2);
			$g = $this->toRGB_helper($H, $temp1, $temp2);
			$b = $this->toRGB_helper($H - 1/3, $temp1, $temp2);
		}

		$out = array('color', $r*255, $g*255, $b*255);
		return $out;
	}

	// Built in functions

	protected static $lib_if = array("condition", "if-true", "if-false");
	protected function lib_if($args) {
		list($cond,$t, $f) = $args;
		if ($cond == self::$false) return $f;
		return $t;
	}

	protected static $lib_index = array("list", "value");
	protected function lib_index($args) {
		list($list, $value) = $args;
		$list = $this->assertList($list);

		$values = array();
		foreach ($list[2] as $item) {
			$values[] = $this->normalizeValue($item);
		}
		$key = array_search($this->normalizeValue($value), $values);

		return false === $key ? false : $key + 1;
	}

	protected static $lib_rgb = array("red", "green", "blue");
	protected function lib_rgb($args) {
		list($r,$g,$b) = $args;
		return array("color", $r[1], $g[1], $b[1]);
	}

	protected static $lib_rgba = array(
		array("red", "color"),
		"green", "blue", "alpha");
	protected function lib_rgba($args) {
		if ($color = $this->coerceColor($args[0])) {
			$num = is_null($args[1]) ? $args[3] : $args[1];
			$alpha = $this->assertNumber($num);
			$color[4] = $alpha;
			return $color;
		}

		list($r,$g,$b, $a) = $args;
		return array("color", $r[1], $g[1], $b[1], $a[1]);
	}

	// helper function for adjust_color, change_color, and scale_color
	protected function alter_color($args, $fn) {
		$color = $this->assertColor($args[0]);

		foreach (array(1,2,3,7) as $i) {
			if (!is_null($args[$i])) {
				$val = $this->assertNumber($args[$i]);
				$ii = $i == 7 ? 4 : $i; // alpha
				$color[$ii] =
					$this->$fn(isset($color[$ii]) ? $color[$ii] : 0, $val, $i);
			}
		}

		if (!is_null($args[4]) || !is_null($args[5]) || !is_null($args[6])) {
			$hsl = $this->toHSL($color[1], $color[2], $color[3]);
			foreach (array(4,5,6) as $i) {
				if (!is_null($args[$i])) {
					$val = $this->assertNumber($args[$i]);
					$hsl[$i - 3] = $this->$fn($hsl[$i - 3], $val, $i);
				}
			}

			$rgb = $this->toRGB($hsl[1], $hsl[2], $hsl[3]);
			if (isset($color[4])) $rgb[4] = $color[4];
			$color = $rgb;
		}

		return $color;
	}

	protected static $lib_adjust_color = array(
		"color", "red", "green", "blue",
		"hue", "saturation", "lightness", "alpha"
	);
	protected function adjust_color_helper($base, $alter, $i) {
		return $base += $alter;
	}
	protected function lib_adjust_color($args) {
		return $this->alter_color($args, "adjust_color_helper");
	}

	protected static $lib_change_color = array(
		"color", "red", "green", "blue",
		"hue", "saturation", "lightness", "alpha"
	);
	protected function change_color_helper($base, $alter, $i) {
		return $alter;
	}
	protected function lib_change_color($args) {
		return $this->alter_color($args, "change_color_helper");
	}

	protected static $lib_scale_color = array(
		"color", "red", "green", "blue",
		"hue", "saturation", "lightness", "alpha"
	);
	protected function scale_color_helper($base, $scale, $i) {
		// 1,2,3 - rgb
		// 4, 5, 6 - hsl
		// 7 - a
		switch ($i) {
		case 1:
		case 2:
		case 3:
			$max = 255; break;
		case 4:
			$max = 360; break;
		case 7:
			$max = 1; break;
		default:
			$max = 100;
		}

		$scale = $scale / 100;
		if ($scale < 0) {
			return $base * $scale + $base;
		} else {
			return ($max - $base) * $scale + $base;
		}
	}
	protected function lib_scale_color($args) {
		return $this->alter_color($args, "scale_color_helper");
	}

	protected static $lib_ie_hex_str = array("color");
	protected function lib_ie_hex_str($args) {
		$color = $this->coerceColor($args[0]);
		$color[4] = isset($color[4]) ? round(255*$color[4]) : 255;

		return sprintf('#%02X%02X%02X%02X', $color[4], $color[1], $color[2], $color[3]);
	}

	protected static $lib_red = array("color");
	protected function lib_red($args) {
		list($color) = $args;
		return $color[1];
	}

	protected static $lib_green = array("color");
	protected function lib_green($args) {
		list($color) = $args;
		return $color[2];
	}

	protected static $lib_blue = array("color");
	protected function lib_blue($args) {
		list($color) = $args;
		return $color[3];
	}

	protected static $lib_alpha = array("color");
	protected function lib_alpha($args) {
		if ($color = $this->coerceColor($args[0])) {
			return isset($color[4]) ? $color[4] : 1;
		}

		// this might be the IE function, so return value unchanged
		return array("function", "alpha", array("list", ",", $args));
	}

	protected static $lib_opacity = array("color");
	protected function lib_opacity($args) {
		$value = $args[0];
		if ($value[0] === 'number') return null;
		return $this->lib_alpha($args);
	}

	// mix two colors
	protected static $lib_mix = array("color-1", "color-2", "weight");
	protected function lib_mix($args) {
		list($first, $second, $weight) = $args;
		$first = $this->assertColor($first);
		$second = $this->assertColor($second);

		if (is_null($weight)) {
			$weight = 0.5;
		} else {
			$weight = $this->coercePercent($weight);
		}

		$first_a = isset($first[4]) ? $first[4] : 1;
		$second_a = isset($second[4]) ? $second[4] : 1;

		$w = $weight * 2 - 1;
		$a = $first_a - $second_a;

		$w1 = (($w * $a == -1 ? $w : ($w + $a)/(1 + $w * $a)) + 1) / 2.0;
		$w2 = 1.0 - $w1;

		$new = array('color',
			$w1 * $first[1] + $w2 * $second[1],
			$w1 * $first[2] + $w2 * $second[2],
			$w1 * $first[3] + $w2 * $second[3],
		);

		if ($first_a != 1.0 || $second_a != 1.0) {
			$new[] = $first_a * $weight + $second_a * ($weight - 1);
		}

		return $this->fixColor($new);
	}

	protected static $lib_hsl = array("hue", "saturation", "lightness");
	protected function lib_hsl($args) {
		list($h, $s, $l) = $args;
		return $this->toRGB($h[1], $s[1], $l[1]);
	}

	protected static $lib_hsla = array("hue", "saturation",
		"lightness", "alpha");
	protected function lib_hsla($args) {
		list($h, $s, $l, $a) = $args;
		$color = $this->toRGB($h[1], $s[1], $l[1]);
		$color[4] = $a[1];
		return $color;
	}

	protected static $lib_hue = array("color");
	protected function lib_hue($args) {
		$color = $this->assertColor($args[0]);
		$hsl = $this->toHSL($color[1], $color[2], $color[3]);
		return array("number", $hsl[1], "deg");
	}

	protected static $lib_saturation = array("color");
	protected function lib_saturation($args) {
		$color = $this->assertColor($args[0]);
		$hsl = $this->toHSL($color[1], $color[2], $color[3]);
		return array("number", $hsl[2], "%");
	}

	protected static $lib_lightness = array("color");
	protected function lib_lightness($args) {
		$color = $this->assertColor($args[0]);
		$hsl = $this->toHSL($color[1], $color[2], $color[3]);
		return array("number", $hsl[3], "%");
	}

	protected function adjustHsl($color, $idx, $amount) {
		$hsl = $this->toHSL($color[1], $color[2], $color[3]);
		$hsl[$idx] += $amount;
		$out = $this->toRGB($hsl[1], $hsl[2], $hsl[3]);
		if (isset($color[4])) $out[4] = $color[4];
		return $out;
	}

	protected static $lib_adjust_hue = array("color", "degrees");
	protected function lib_adjust_hue($args) {
		$color = $this->assertColor($args[0]);
		$degrees = $this->assertNumber($args[1]);
		return $this->adjustHsl($color, 1, $degrees);
	}

	protected static $lib_lighten = array("color", "amount");
	protected function lib_lighten($args) {
		$color = $this->assertColor($args[0]);
		$amount = 100*$this->coercePercent($args[1]);
		return $this->adjustHsl($color, 3, $amount);
	}

	protected static $lib_darken = array("color", "amount");
	protected function lib_darken($args) {
		$color = $this->assertColor($args[0]);
		$amount = 100*$this->coercePercent($args[1]);
		return $this->adjustHsl($color, 3, -$amount);
	}

	protected static $lib_saturate = array("color", "amount");
	protected function lib_saturate($args) {
		$value = $args[0];
		if ($value[0] === 'number') return null;
		$color = $this->assertColor($value);
		$amount = 100*$this->coercePercent($args[1]);
		return $this->adjustHsl($color, 2, $amount);
	}

	protected static $lib_desaturate = array("color", "amount");
	protected function lib_desaturate($args) {
		$color = $this->assertColor($args[0]);
		$amount = 100*$this->coercePercent($args[1]);
		return $this->adjustHsl($color, 2, -$amount);
	}

	protected static $lib_grayscale = array("color");
	protected function lib_grayscale($args) {
		$value = $args[0];
		if ($value[0] === 'number') return null;
		return $this->adjustHsl($this->assertColor($value), 2, -100);
	}

	protected static $lib_complement = array("color");
	protected function lib_complement($args) {
		return $this->adjustHsl($this->assertColor($args[0]), 1, 180);
	}

	protected static $lib_invert = array("color");
	protected function lib_invert($args) {
		$value = $args[0];
		if ($value[0] === 'number') return null;
		$color = $this->assertColor($value);
		$color[1] = 255 - $color[1];
		$color[2] = 255 - $color[2];
		$color[3] = 255 - $color[3];
		return $color;
	}

	// increases opacity by amount
	protected static $lib_opacify = array("color", "amount");
	protected function lib_opacify($args) {
		$color = $this->assertColor($args[0]);
		$amount = $this->coercePercent($args[1]);

		$color[4] = (isset($color[4]) ? $color[4] : 1) + $amount;
		$color[4] = min(1, max(0, $color[4]));
		return $color;
	}

	protected static $lib_fade_in = array("color", "amount");
	protected function lib_fade_in($args) {
		return $this->lib_opacify($args);
	}

	// decreases opacity by amount
	protected static $lib_transparentize = array("color", "amount");
	protected function lib_transparentize($args) {
		$color = $this->assertColor($args[0]);
		$amount = $this->coercePercent($args[1]);

		$color[4] = (isset($color[4]) ? $color[4] : 1) - $amount;
		$color[4] = min(1, max(0, $color[4]));
		return $color;
	}

	protected static $lib_fade_out = array("color", "amount");
	protected function lib_fade_out($args) {
		return $this->lib_transparentize($args);
	}

	protected static $lib_unquote = array("string");
	protected function lib_unquote($args) {
		$str = $args[0];
		if ($str[0] == "string") $str[1] = "";
		return $str;
	}

	protected static $lib_quote = array("string");
	protected function lib_quote($args) {
		$value = $args[0];
		if ($value[0] == "string" && !empty($value[1]))
			return $value;
		return array("string", '"', array($value));
	}

	protected static $lib_percentage = array("value");
	protected function lib_percentage($args) {
		return array("number",
			$this->coercePercent($args[0]) * 100,
			"%");
	}

	protected static $lib_round = array("value");
	protected function lib_round($args) {
		$num = $args[0];
		$num[1] = round($num[1]);
		return $num;
	}

	protected static $lib_floor = array("value");
	protected function lib_floor($args) {
		$num = $args[0];
		$num[1] = floor($num[1]);
		return $num;
	}

	protected static $lib_ceil = array("value");
	protected function lib_ceil($args) {
		$num = $args[0];
		$num[1] = ceil($num[1]);
		return $num;
	}

	protected static $lib_abs = array("value");
	protected function lib_abs($args) {
		$num = $args[0];
		$num[1] = abs($num[1]);
		return $num;
	}

	protected function lib_min($args) {
		$numbers = $this->getNormalizedNumbers($args);
		$min = null;
		foreach ($numbers as $key => $number) {
			if (null === $min || $number <= $min[1]) {
				$min = array($key, $number);
			}
		}

		return $args[$min[0]];
	}

	protected function lib_max($args) {
		$numbers = $this->getNormalizedNumbers($args);
		$max = null;
		foreach ($numbers as $key => $number) {
			if (null === $max || $number >= $max[1]) {
				$max = array($key, $number);
			}
		}

		return $args[$max[0]];
	}

	protected function getNormalizedNumbers($args) {
		$unit = null;
		$originalUnit = null;
		$numbers = array();
		foreach ($args as $key => $item) {
			if ('number' != $item[0]) {
				throw Exception_ScssException::errorWithMessageCodeAndUserInfo(
					sprintf('%s is not a number', $item[0]),
					1358517631,
					array('key' => $key, 'item' => $item)
				);
			}
			$number = $this->normalizeNumber($item);

			if (null === $unit) {
				$unit = $number[2];
			} elseif ($unit !== $number[2]) {
				throw Exception_ScssException::errorWithMessageCodeAndUserInfo(
					sprintf('Incompatible units: "%s" and "%s".', $originalUnit, $item[2]),
					1358517663,
					array('originalUnit' => $originalUnit, 'item' => $item)
				);
			}

			$originalUnit = $item[2];
			$numbers[$key] = $number[1];
		}

		return $numbers;
	}

	protected static $lib_length = array("list");
	protected function lib_length($args) {
		$list = $this->coerceList($args[0]);
		return count($list[2]);
	}

	protected static $lib_nth = array("list", "n");
	protected function lib_nth($args) {
		$list = $this->coerceList($args[0]);
		$n = $this->assertNumber($args[1]) - 1;
		return isset($list[2][$n]) ? $list[2][$n] : self::$defaultValue;
	}


	protected function listSeparatorForJoin($list1, $sep) {
		if (is_null($sep)) return $list1[1];
		switch ($this->compileValue($sep)) {
		case "comma":
			return ",";
		case "space":
			return "";
		default:
			return $list1[1];
		}
	}

	protected static $lib_join = array("list1", "list2", "separator");
	protected function lib_join($args) {
		list($list1, $list2, $sep) = $args;
		$list1 = $this->coerceList($list1, " ");
		$list2 = $this->coerceList($list2, " ");
		$sep = $this->listSeparatorForJoin($list1, $sep);
		return array("list", $sep, array_merge($list1[2], $list2[2]));
	}

	protected static $lib_append = array("list", "val", "separator");
	protected function lib_append($args) {
		list($list1, $value, $sep) = $args;
		$list1 = $this->coerceList($list1, " ");
		$sep = $this->listSeparatorForJoin($list1, $sep);
		return array("list", $sep, array_merge($list1[2], array($value)));
	}

	protected function lib_zip($args) {
		foreach ($args as $arg) {
			$this->assertList($arg);
		}

		$lists = array();
		$firstList = array_shift($args);
		foreach ($firstList[2] as $key => $item) {
			$list = array("list", "", array($item));
			foreach ($args as $arg) {
				if (isset($arg[2][$key])) {
					$list[2][] = $arg[2][$key];
				} else {
					break 2;
				}
			}
			$lists[] = $list;
		}

		return array("list", ",", $lists);
	}

	protected static $lib_type_of = array("value");
	protected function lib_type_of($args) {
		$value = $args[0];
		switch ($value[0]) {
		case "keyword":
			if ($value == self::$true || $value == self::$false) {
				return "bool";
			}

			if ($this->coerceColor($value)) {
				return "color";
			}

			return "string";
		default:
			return $value[0];
		}
	}

	protected static $lib_unit = array("number");
	protected function lib_unit($args) {
		$num = $args[0];
		if ($num[0] == "number") {
			return array("string", '"', array($num[2]));
		}
		return "";
	}

	protected static $lib_unitless = array("number");
	protected function lib_unitless($args) {
		$value = $args[0];
		return $value[0] == "number" && empty($value[2]);
	}

	protected static $lib_comparable = array("number-1", "number-2");
	protected function lib_comparable($args) {
		list($number1, $number2) = $args;
		if (!isset($number1[0]) || $number1[0] != "number" || !isset($number2[0]) || $number2[0] != "number") {
			throw new Exception_ScssException('Invalid argument(s) for "comparable"');
		}

		$number1 = $this->normalizeNumber($number1);
		$number2 = $this->normalizeNumber($number2);

		return $number1[2] == $number2[2] || $number1[2] == "" || $number2[2] == "";
	}

	static protected $cssColors = array(
		'aliceblue' => '240,248,255',
		'antiquewhite' => '250,235,215',
		'aqua' => '0,255,255',
		'aquamarine' => '127,255,212',
		'azure' => '240,255,255',
		'beige' => '245,245,220',
		'bisque' => '255,228,196',
		'black' => '0,0,0',
		'blanchedalmond' => '255,235,205',
		'blue' => '0,0,255',
		'blueviolet' => '138,43,226',
		'brown' => '165,42,42',
		'burlywood' => '222,184,135',
		'cadetblue' => '95,158,160',
		'chartreuse' => '127,255,0',
		'chocolate' => '210,105,30',
		'coral' => '255,127,80',
		'cornflowerblue' => '100,149,237',
		'cornsilk' => '255,248,220',
		'crimson' => '220,20,60',
		'cyan' => '0,255,255',
		'darkblue' => '0,0,139',
		'darkcyan' => '0,139,139',
		'darkgoldenrod' => '184,134,11',
		'darkgray' => '169,169,169',
		'darkgreen' => '0,100,0',
		'darkgrey' => '169,169,169',
		'darkkhaki' => '189,183,107',
		'darkmagenta' => '139,0,139',
		'darkolivegreen' => '85,107,47',
		'darkorange' => '255,140,0',
		'darkorchid' => '153,50,204',
		'darkred' => '139,0,0',
		'darksalmon' => '233,150,122',
		'darkseagreen' => '143,188,143',
		'darkslateblue' => '72,61,139',
		'darkslategray' => '47,79,79',
		'darkslategrey' => '47,79,79',
		'darkturquoise' => '0,206,209',
		'darkviolet' => '148,0,211',
		'deeppink' => '255,20,147',
		'deepskyblue' => '0,191,255',
		'dimgray' => '105,105,105',
		'dimgrey' => '105,105,105',
		'dodgerblue' => '30,144,255',
		'firebrick' => '178,34,34',
		'floralwhite' => '255,250,240',
		'forestgreen' => '34,139,34',
		'fuchsia' => '255,0,255',
		'gainsboro' => '220,220,220',
		'ghostwhite' => '248,248,255',
		'gold' => '255,215,0',
		'goldenrod' => '218,165,32',
		'gray' => '128,128,128',
		'green' => '0,128,0',
		'greenyellow' => '173,255,47',
		'grey' => '128,128,128',
		'honeydew' => '240,255,240',
		'hotpink' => '255,105,180',
		'indianred' => '205,92,92',
		'indigo' => '75,0,130',
		'ivory' => '255,255,240',
		'khaki' => '240,230,140',
		'lavender' => '230,230,250',
		'lavenderblush' => '255,240,245',
		'lawngreen' => '124,252,0',
		'lemonchiffon' => '255,250,205',
		'lightblue' => '173,216,230',
		'lightcoral' => '240,128,128',
		'lightcyan' => '224,255,255',
		'lightgoldenrodyellow' => '250,250,210',
		'lightgray' => '211,211,211',
		'lightgreen' => '144,238,144',
		'lightgrey' => '211,211,211',
		'lightpink' => '255,182,193',
		'lightsalmon' => '255,160,122',
		'lightseagreen' => '32,178,170',
		'lightskyblue' => '135,206,250',
		'lightslategray' => '119,136,153',
		'lightslategrey' => '119,136,153',
		'lightsteelblue' => '176,196,222',
		'lightyellow' => '255,255,224',
		'lime' => '0,255,0',
		'limegreen' => '50,205,50',
		'linen' => '250,240,230',
		'magenta' => '255,0,255',
		'maroon' => '128,0,0',
		'mediumaquamarine' => '102,205,170',
		'mediumblue' => '0,0,205',
		'mediumorchid' => '186,85,211',
		'mediumpurple' => '147,112,219',
		'mediumseagreen' => '60,179,113',
		'mediumslateblue' => '123,104,238',
		'mediumspringgreen' => '0,250,154',
		'mediumturquoise' => '72,209,204',
		'mediumvioletred' => '199,21,133',
		'midnightblue' => '25,25,112',
		'mintcream' => '245,255,250',
		'mistyrose' => '255,228,225',
		'moccasin' => '255,228,181',
		'navajowhite' => '255,222,173',
		'navy' => '0,0,128',
		'oldlace' => '253,245,230',
		'olive' => '128,128,0',
		'olivedrab' => '107,142,35',
		'orange' => '255,165,0',
		'orangered' => '255,69,0',
		'orchid' => '218,112,214',
		'palegoldenrod' => '238,232,170',
		'palegreen' => '152,251,152',
		'paleturquoise' => '175,238,238',
		'palevioletred' => '219,112,147',
		'papayawhip' => '255,239,213',
		'peachpuff' => '255,218,185',
		'peru' => '205,133,63',
		'pink' => '255,192,203',
		'plum' => '221,160,221',
		'powderblue' => '176,224,230',
		'purple' => '128,0,128',
		'red' => '255,0,0',
		'rosybrown' => '188,143,143',
		'royalblue' => '65,105,225',
		'saddlebrown' => '139,69,19',
		'salmon' => '250,128,114',
		'sandybrown' => '244,164,96',
		'seagreen' => '46,139,87',
		'seashell' => '255,245,238',
		'sienna' => '160,82,45',
		'silver' => '192,192,192',
		'skyblue' => '135,206,235',
		'slateblue' => '106,90,205',
		'slategray' => '112,128,144',
		'slategrey' => '112,128,144',
		'snow' => '255,250,250',
		'springgreen' => '0,255,127',
		'steelblue' => '70,130,180',
		'tan' => '210,180,140',
		'teal' => '0,128,128',
		'thistle' => '216,191,216',
		'tomato' => '255,99,71',
		'turquoise' => '64,224,208',
		'violet' => '238,130,238',
		'wheat' => '245,222,179',
		'white' => '255,255,255',
		'whitesmoke' => '245,245,245',
		'yellow' => '255,255,0',
		'yellowgreen' => '154,205,50'
	);
}

/**
 * SCSS parser
 *
 * @author Leaf Corcoran <leafot@gmail.com>
 */
class scss_parser {
	static protected $precedence = array(
		"or" => 0,
		"and" => 1,

		'==' => 2,
		'!=' => 2,
		'<=' => 2,
		'>=' => 2,
		'=' => 2,
		'<' => 3,
		'>' => 2,

		'+' => 3,
		'-' => 3,
		'*' => 4,
		'/' => 4,
		'%' => 4,
	);

	static protected $operators = array("+", "-", "*", "/", "%",
		"==", "!=", "<=", ">=", "<", ">", "and", "or");

	static protected $operatorStr;
	static protected $whitePattern;
	static protected $commentMulti;

	static protected $commentSingle = "//";
	static protected $commentMultiLeft = "/*";
	static protected $commentMultiRight = "*/";

	function __construct($sourceName = null) {
		$this->sourceName = $sourceName;

		if (empty(self::$operatorStr)) {
			self::$operatorStr = $this->makeOperatorStr(self::$operators);

			$commentSingle = $this->preg_quote(self::$commentSingle);
			$commentMultiLeft = $this->preg_quote(self::$commentMultiLeft);
			$commentMultiRight = $this->preg_quote(self::$commentMultiRight);
			self::$commentMulti = $commentMultiLeft.'.*?'.$commentMultiRight;
			self::$whitePattern = '/'.$commentSingle.'[^\n]*\s*|('.self::$commentMulti.')\s*|\s+/Ais';
		}
	}

	static protected function makeOperatorStr($operators) {
		return '('.implode('|', array_map(array('scss_parser','preg_quote'),
			$operators)).')';
	}

	function parse($buffer) {
		$this->count = 0;
		$this->env = null;
		$this->inParens = false;
		$this->pushBlock(null); // root block
		$this->eatWhiteDefault = true;
		$this->insertComments = true;

		$this->buffer = $buffer;

		$this->whitespace();
		while (false !== $this->parseChunk());

		if ($this->count != strlen($this->buffer))
			$this->throwParseError();

		if (!empty($this->env->parent)) {
			$this->throwParseError("unclosed block");
		}

		$this->env->isRoot = true;
		return $this->env;
	}

	protected function parseChunk() {
		$s = $this->seek();

		// the directives
		if (isset($this->buffer[$this->count]) && $this->buffer[$this->count] == "@") {
			if ($this->literal("@media") && $this->mediaQueryList($mediaQueryList) && $this->literal("{")) {
				$media = $this->pushSpecialBlock("media");
				$media->queryList = $mediaQueryList[2];
				return true;
			} else {
				$this->seek($s);
			}

			if ($this->literal("@mixin") &&
				$this->keyword($mixinName) &&
				($this->argumentDef($args) || true) &&
				$this->literal("{"))
			{
				$mixin = $this->pushSpecialBlock("mixin");
				$mixin->name = $mixinName;
				$mixin->args = $args;
				return true;
			} else {
				$this->seek($s);
			}

			if ($this->literal("@include") &&
				$this->keyword($mixinName) &&
				($this->literal("(") &&
					($this->argValues($argValues) || true) &&
					$this->literal(")") || true) &&
				($this->end() ||
					$this->literal("{") && $hasBlock = true))
			{
				$child = array("include",
					$mixinName, isset($argValues) ? $argValues : null, null);

				if (!empty($hasBlock)) {
					$include = $this->pushSpecialBlock("include");
					$include->child = $child;
				} else {
					$this->append($child);
				}

				return true;
			} else {
				$this->seek($s);
			}

			if ($this->literal("@import") &&
				$this->valueList($importPath) &&
				$this->end())
			{
				$this->append(array("import", $importPath));
				return true;
			} else {
				$this->seek($s);
			}

			if ($this->literal("@extend") &&
				$this->selectors($selector) &&
				$this->end())
			{
				$this->append(array("extend", $selector));
				return true;
			} else {
				$this->seek($s);
			}

			if ($this->literal("@function") &&
				$this->keyword($fn_name) &&
				$this->argumentDef($args) &&
				$this->literal("{"))
			{
				$func = $this->pushSpecialBlock("function");
				$func->name = $fn_name;
				$func->args = $args;
				return true;
			} else {
				$this->seek($s);
			}

			if ($this->literal("@return") && $this->valueList($retVal) && $this->end()) {
				$this->append(array("return", $retVal));
				return true;
			} else {
				$this->seek($s);
			}

			if ($this->literal("@each") &&
				$this->variable($varName) &&
				$this->literal("in") &&
				$this->valueList($list) &&
				$this->literal("{"))
			{
				$each = $this->pushSpecialBlock("each");
				$each->var = $varName[1];
				$each->list = $list;
				return true;
			} else {
				$this->seek($s);
			}

			if ($this->literal("@while") &&
				$this->expression($cond) &&
				$this->literal("{"))
			{
				$while = $this->pushSpecialBlock("while");
				$while->cond = $cond;
				return true;
			} else {
				$this->seek($s);
			}

			if ($this->literal("@for") &&
				$this->variable($varName) &&
				$this->literal("from") &&
				$this->expression($start) &&
				($this->literal("through") ||
					($forUntil = true && $this->literal("to"))) &&
				$this->expression($end) &&
				$this->literal("{"))
			{
				$for = $this->pushSpecialBlock("for");
				$for->var = $varName[1];
				$for->start = $start;
				$for->end = $end;
				$for->until = isset($forUntil);
				return true;
			} else {
				$this->seek($s);
			}

			if ($this->literal("@if") && $this->valueList($cond) && $this->literal("{")) {
				$if = $this->pushSpecialBlock("if");
				$if->cond = $cond;
				$if->cases = array();
				return true;
			} else {
				$this->seek($s);
			}

			if (($this->literal("@debug") || $this->literal("@warn")) &&
				$this->valueList($value) &&
				$this->end()) {
				$this->append(array("debug", $value, $s));
				return true;
			} else {
				$this->seek($s);
			}

			if ($this->literal("@content") && $this->end()) {
				$this->append(array("mixin_content"));
				return true;
			} else {
				$this->seek($s);
			}

			$last = $this->last();
			if (!is_null($last) && $last[0] == "if") {
				list(, $if) = $last;
				if ($this->literal("@else")) {
					if ($this->literal("{")) {
						$else = $this->pushSpecialBlock("else");
					} elseif ($this->literal("if") && $this->valueList($cond) && $this->literal("{")) {
						$else = $this->pushSpecialBlock("elseif");
						$else->cond = $cond;
					}

					if (isset($else)) {
						$else->dontAppend = true;
						$if->cases[] = $else;
						return true;
					}
				}

				$this->seek($s);
			}

			if ($this->literal("@charset") &&
				$this->valueList($charset) && $this->end())
			{
				$this->append(array("charset", $charset));
				return true;
			} else {
				$this->seek($s);
			}

			// doesn't match built in directive, do generic one
			if ($this->literal("@", false) && $this->keyword($dirName) &&
				($this->openString("{", $dirValue) || true) &&
				$this->literal("{"))
			{
				$directive = $this->pushSpecialBlock("directive");
				$directive->name = $dirName;
				if (isset($dirValue)) $directive->value = $dirValue;
				return true;
			}

			$this->seek($s);
			return false;
		}

		// property shortcut
		// captures most properties before having to parse a selector
		if ($this->keyword($name, false) &&
			$this->literal(": ") &&
			$this->valueList($value) &&
			$this->end())
		{
			$name = array("string", "", array($name));
			$this->append(array("assign", $name, $value));
			return true;
		} else {
			$this->seek($s);
		}

		// variable assigns
		if ($this->variable($name) &&
			$this->literal(":") &&
			$this->valueList($value) && $this->end())
		{
			$defaultVar = false;
			// check for !default
			if ($value[0] == "list") {
				$def = end($value[2]);
				if ($def[0] == "keyword" && $def[1] == "!default") {
					array_pop($value[2]);
					$value = $this->flattenList($value);
					$defaultVar = true;
				}
			}
			$this->append(array("assign", $name, $value, $defaultVar));
			return true;
		} else {
			$this->seek($s);
		}

		// misc
		if ($this->literal("-->")) {
			return true;
		}

		// opening css block
		$oldComments = $this->insertComments;
		$this->insertComments = false;
		if ($this->selectors($selectors) && $this->literal("{")) {
			$this->pushBlock($selectors);
			$this->insertComments = $oldComments;
			return true;
		} else {
			$this->seek($s);
		}
		$this->insertComments = $oldComments;

		// property assign, or nested assign
		if ($this->propertyName($name) && $this->literal(":")) {
			$foundSomething = false;
			if ($this->valueList($value)) {
				$this->append(array("assign", $name, $value));
				$foundSomething = true;
			}

			if ($this->literal("{")) {
				$propBlock = $this->pushSpecialBlock("nestedprop");
				$propBlock->prefix = $name;
				$foundSomething = true;
			} elseif ($foundSomething) {
				$foundSomething = $this->end();
			}

			if ($foundSomething) {
				return true;
			}

			$this->seek($s);
		} else {
			$this->seek($s);
		}

		// closing a block
		if ($this->literal("}")) {
			$block = $this->popBlock();
			if (isset($block->type) && $block->type == "include") {
				$include = $block->child;
				unset($block->child);
				$include[3] = $block;
				$this->append($include);
			} elseif (empty($block->dontAppend)) {
				$type = isset($block->type) ? $block->type : "block";
				$this->append(array($type, $block));
			}
			return true;
		}

		// extra stuff
		if ($this->literal(";") ||
			$this->literal("<!--"))
		{
			return true;
		}

		return false;
	}

	protected function literal($what, $eatWhitespace = null) {
		if (is_null($eatWhitespace)) $eatWhitespace = $this->eatWhiteDefault;

		// shortcut on single letter
		if (!isset($what[1]) && isset($this->buffer[$this->count])) {
			if ($this->buffer[$this->count] == $what) {
				if (!$eatWhitespace) {
					$this->count++;
					return true;
				}
				// goes below...
			} else {
				return false;
			}
		}

		return $this->match($this->preg_quote($what), $m, $eatWhitespace);
	}

	// tree builders

	protected function pushBlock($selectors) {
		$b = new stdClass;
		$b->parent = $this->env; // not sure if we need this yet

		$b->selectors = $selectors;
		$b->children = array();

		$this->env = $b;
		return $b;
	}

	protected function pushSpecialBlock($type) {
		$block = $this->pushBlock(null);
		$block->type = $type;
		return $block;
	}

	protected function popBlock() {
		if (empty($this->env->parent)) {
			$this->throwParseError("unexpected }");
		}

		$old = $this->env;
		$this->env = $this->env->parent;
		unset($old->parent);
		return $old;
	}

	protected function append($statement) {
		$this->env->children[] = $statement;
	}

	// last child that was appended
	protected function last() {
		$i = count($this->env->children) - 1;
		if (isset($this->env->children[$i]))
			return $this->env->children[$i];
	}

	// high level parsers (they return parts of ast)

	protected function mediaQueryList(&$out) {
		return $this->genericList($out, "mediaQuery", ",", false);
	}

	protected function mediaQuery(&$out) {
		$s = $this->seek();

		$expressions = null;
		$parts = array();

		if (($this->literal("only") && ($only = true) || $this->literal("not") && ($not = true) || true) && $this->mixedKeyword($mediaType)) {
			$prop = array("mediaType");
			if (isset($only)) $prop[] = array("keyword", "only");
			if (isset($not)) $prop[] = array("keyword", "not");
			$media = array("list", "", array());
			foreach ((array)$mediaType as $type) {
				if (is_array($type)) {
					$media[2][] = $type;
				} else {
					$media[2][] = array("keyword", $type);
				}
			}
			$prop[] = $media;
			$parts[] = $prop;
		} else {
			$this->seek($s);
		}

		if ($this->literal("and")) {
			// Yes there is an and
		}

		$this->genericList($expressions, "mediaExpression", "and", false);
		if (is_array($expressions)) $parts = array_merge($parts, $expressions[2]);

		$out = $parts;
		return true;
	}

	protected function mediaExpression(&$out) {
		$s = $this->seek();
		$value = null;
		if ($this->literal("(") &&
			$this->expression($feature) &&
			($this->literal(":") && $this->expression($value) || true) &&
			$this->literal(")"))
		{
			$out = array("mediaExp", $feature);
			if ($value) $out[] = $value;
			return true;
		}

		$this->seek($s);
		return false;
	}

	protected function argValues(&$out) {
		if ($this->genericList($list, "argValue", ",", false)) {
			$out = $list[2];
			return true;
		}
		return false;
	}

	protected function argValue(&$out) {
		$s = $this->seek();

		$keyword = null;
		if (!$this->variable($keyword) || !$this->literal(":")) {
			$this->seek($s);
			$keyword = null;
		}

		if ($this->genericList($value, "expression")) {
			$out = array($keyword, $value, false);
			$s = $this->seek();
			if ($this->literal("...")) {
				$out[2] = true;
			} else {
				$this->seek($s);
			}
			return true;
		}

		return false;
	}


	protected function valueList(&$out) {
		return $this->genericList($out, "spaceList", ",");
	}

	protected function spaceList(&$out) {
		return $this->genericList($out, "expression");
	}

	protected function genericList(&$out, $parseItem, $delim="", $flatten=true) {
		$s = $this->seek();
		$items = array();
		while ($this->$parseItem($value)) {
			$items[] = $value;
			if ($delim) {
				if (!$this->literal($delim)) break;
			}
		}

		if (count($items) == 0) {
			$this->seek($s);
			return false;
		}

		if ($flatten && count($items) == 1) {
			$out = $items[0];
		} else {
			$out = array("list", $delim, $items);
		}

		return true;
	}

	protected function expression(&$out) {
		$s = $this->seek();

		if ($this->literal("(")) {
			if ($this->literal(")")) {
				$out = array("list", "", array());
				return true;
			}

			if ($this->valueList($out) && $this->literal(')') && $out[0] == "list") {
				return true;
			}

			$this->seek($s);
		}

		if ($this->value($lhs)) {
			$out = $this->expHelper($lhs, 0);
			return true;
		}

		return false;
	}

	protected function expHelper($lhs, $minP) {
		$opstr = self::$operatorStr;

		$ss = $this->seek();
		$whiteBefore = isset($this->buffer[$this->count - 1]) &&
			ctype_space($this->buffer[$this->count - 1]);
		while ($this->match($opstr, $m) && self::$precedence[$m[1]] >= $minP) {
			$whiteAfter = isset($this->buffer[$this->count - 1]) &&
				ctype_space($this->buffer[$this->count - 1]);

			$op = $m[1];

			// don't turn negative numbers into expressions
			if ($op == "-" && $whiteBefore) {
				if (!$whiteAfter) break;
			}

			if (!$this->value($rhs)) break;

			// peek and see if rhs belongs to next operator
			if ($this->peek($opstr, $next) && self::$precedence[$next[1]] > self::$precedence[$op]) {
				$rhs = $this->expHelper($rhs, self::$precedence[$next[1]]);
			}

			$lhs = array("exp", $op, $lhs, $rhs, $this->inParens, $whiteBefore, $whiteAfter);
			$ss = $this->seek();
			$whiteBefore = isset($this->buffer[$this->count - 1]) &&
				ctype_space($this->buffer[$this->count - 1]);
		}

		$this->seek($ss);
		return $lhs;
	}

	protected function value(&$out) {
		$s = $this->seek();

		if ($this->literal("not", false) && $this->whitespace() && $this->value($inner)) {
			$out = array("unary", "not", $inner, $this->inParens);
			return true;
		} else {
			$this->seek($s);
		}

		if ($this->literal("+") && $this->value($inner)) {
			$out = array("unary", "+", $inner, $this->inParens);
			return true;
		} else {
			$this->seek($s);
		}

		// negation
		if ($this->literal("-", false) &&
			($this->variable($inner) ||
			$this->unit($inner) ||
			$this->parenValue($inner)))
		{
			$out = array("unary", "-", $inner, $this->inParens);
			return true;
		} else {
			$this->seek($s);
		}

		if ($this->parenValue($out)) return true;
		if ($this->interpolation($out)) return true;
		if ($this->variable($out)) return true;
		if ($this->color($out)) return true;
		if ($this->unit($out)) return true;
		if ($this->string($out)) return true;
		if ($this->func($out)) return true;
		if ($this->progid($out)) return true;

		if ($this->keyword($keyword)) {
			if ($keyword == "null") {
				$out = array("null");
			} else {
				$out = array("keyword", $keyword);
			}
			return true;
		}

		return false;
	}

	// value wrappen in parentheses
	protected function parenValue(&$out) {
		$s = $this->seek();

		$inParens = $this->inParens;
		if ($this->literal("(") &&
			($this->inParens = true) && $this->expression($exp) &&
			$this->literal(")"))
		{
			$out = $exp;
			$this->inParens = $inParens;
			return true;
		} else {
			$this->inParens = $inParens;
			$this->seek($s);
		}

		return false;
	}

	protected function progid(&$out) {
		$s = $this->seek();
		if ($this->literal("progid:", false) &&
			$this->openString("(", $fn) &&
			$this->literal("("))
		{
			$this->openString(")", $args, "(");
			if ($this->literal(")")) {
				$out = array("string", "", array(
					"progid:", $fn, "(", $args, ")"
				));
				return true;
			}
		}

		$this->seek($s);
		return false;
	}

	protected function func(&$func) {
		$s = $this->seek();

		if ($this->keyword($name, false) &&
			$this->literal("("))
		{
			if ($name != "expression" && false == preg_match("/^(-[a-z]+-)?calc$/", $name)) {
				$ss = $this->seek();
				if ($this->argValues($args) && $this->literal(")")) {
					$func = array("fncall", $name, $args);
					return true;
				}
				$this->seek($ss);
			}

			if (($this->openString(")", $str, "(") || true ) &&
				$this->literal(")"))
			{
				$args = array();
				if (!empty($str)) {
					$args[] = array(null, array("string", "", array($str)));
				}

				$func = array("fncall", $name, $args);
				return true;
			}
		}

		$this->seek($s);
		return false;
	}

	protected function argumentDef(&$out) {
		$s = $this->seek();
		$this->literal("(");

		$args = array();
		while ($this->variable($var)) {
			$arg = array($var[1], null, false);

			$ss = $this->seek();
			if ($this->literal(":") && $this->genericList($defaultVal, "expression")) {
				$arg[1] = $defaultVal;
			} else {
				$this->seek($ss);
			}

			$ss = $this->seek();
			if ($this->literal("...")) {
				$sss = $this->seek();
				if (!$this->literal(")")) {
					throw Exception_ScssException::errorWithMessageCodeAndUserInfo(
						'... has to be after the final argument',
						1358517719,
						array('var' => $var, 'argument' => $arg)
					);
				}
				$arg[2] = true;
				$this->seek($sss);
			} else {
				$this->seek($ss);
			}

			$args[] = $arg;
			if (!$this->literal(",")) break;
		}

		if (!$this->literal(")")) {
			$this->seek($s);
			return false;
		}

		$out = $args;
		return true;
	}

	protected function color(&$out) {
		$color = array('color');

		if ($this->match('(#([0-9a-f]{6})|#([0-9a-f]{3}))', $m)) {
			if (isset($m[3])) {
				$num = $m[3];
				$width = 16;
			} else {
				$num = $m[2];
				$width = 256;
			}

			$num = hexdec($num);
			foreach (array(3,2,1) as $i) {
				$t = $num % $width;
				$num /= $width;

				$color[$i] = $t * (256/$width) + $t * floor(16/$width);
			}

			$out = $color;
			return true;
		}

		return false;
	}

	protected function unit(&$unit) {
		if ($this->match('([0-9]*(\.)?[0-9]+)([%a-zA-Z]+)?', $m)) {
			$unit = array("number", $m[1], empty($m[3]) ? "" : $m[3]);
			return true;
		}
		return false;
	}

	protected function string(&$out) {
		$s = $this->seek();
		if ($this->literal('"', false)) {
			$delim = '"';
		} elseif ($this->literal("'", false)) {
			$delim = "'";
		} else {
			return false;
		}

		$content = array();

		// look for either ending delim , escape, or string interpolation
		$patt = '([^\n]*?)(#\{|\\\\|' .
			$this->preg_quote($delim).')';

		$oldWhite = $this->eatWhiteDefault;
		$this->eatWhiteDefault = false;

		while ($this->match($patt, $m, false)) {
			$content[] = $m[1];
			if ($m[2] == "#{") {
				$this->count -= strlen($m[2]);
				if ($this->interpolation($inter, false)) {
					$content[] = $inter;
				} else {
					$this->count += strlen($m[2]);
					$content[] = "#{"; // ignore it
				}
			} elseif ($m[2] == '\\') {
				$content[] = $m[2];
				if ($this->literal($delim, false)) {
					$content[] = $delim;
				}
			} else {
				$this->count -= strlen($delim);
				break; // delim
			}
		}

		$this->eatWhiteDefault = $oldWhite;

		if ($this->literal($delim)) {
			$out = array("string", $delim, $content);
			return true;
		}

		$this->seek($s);
		return false;
	}

	protected function mixedKeyword(&$out) {
		$s = $this->seek();

		$parts = array();

		$oldWhite = $this->eatWhiteDefault;
		$this->eatWhiteDefault = false;

		while (true) {
			if ($this->keyword($key)) {
				$parts[] = $key;
				continue;
			}

			if ($this->interpolation($inter)) {
				$parts[] = $inter;
				continue;
			}

			break;
		}

		$this->eatWhiteDefault = $oldWhite;

		if (count($parts) == 0) return false;

		if ($this->eatWhiteDefault) {
			$this->whitespace();
		}

		$out = $parts;
		return true;
	}

	// an unbounded string stopped by $end
	protected function openString($end, &$out, $nestingOpen=null) {
		$oldWhite = $this->eatWhiteDefault;
		$this->eatWhiteDefault = false;

		$stop = array("'", '"', "#{", $end);
		$stop = array_map(array($this, "preg_quote"), $stop);
		$stop[] = self::$commentMulti;

		$patt = '(.*?)('.implode("|", $stop).')';

		$nestingLevel = 0;

		$content = array();
		while ($this->match($patt, $m, false)) {
			if (isset($m[1]) && $m[1] !== '') {
				$content[] = $m[1];
				if ($nestingOpen) {
					$nestingLevel += substr_count($m[1], $nestingOpen);
				}
			}

			$tok = $m[2];

			$this->count-= strlen($tok);
			if ($tok == $end) {
				if ($nestingLevel == 0) {
					break;
				} else {
					$nestingLevel--;
				}
			}

			if (($tok == "'" || $tok == '"') && $this->string($str)) {
				$content[] = $str;
				continue;
			}

			if ($tok == "#{" && $this->interpolation($inter)) {
				$content[] = $inter;
				continue;
			}

			$content[] = $tok;
			$this->count+= strlen($tok);
		}

		$this->eatWhiteDefault = $oldWhite;

		if (count($content) == 0) return false;

		// trim the end
		if (is_string(end($content))) {
			$content[count($content) - 1] = rtrim(end($content));
		}

		$out = array("string", "", $content);
		return true;
	}

	// $lookWhite: save information about whitespace before and after
	protected function interpolation(&$out, $lookWhite=true) {
		$oldWhite = $this->eatWhiteDefault;
		$this->eatWhiteDefault = true;

		$s = $this->seek();
		if ($this->literal("#{") && $this->valueList($value) && $this->literal("}", false)) {

			// TODO: don't error if out of bounds

			if ($lookWhite) {
				$left = preg_match('/\s/', $this->buffer[$s - 1]) ? " " : "";
				$right = preg_match('/\s/', $this->buffer[$this->count]) ? " ": "";
			} else {
				$left = $right = false;
			}

			$out = array("interpolate", $value, $left, $right);
			$this->eatWhiteDefault = $oldWhite;
			if ($this->eatWhiteDefault) $this->whitespace();
			return true;
		}

		$this->seek($s);
		$this->eatWhiteDefault = $oldWhite;
		return false;
	}

	// low level parsers

	// returns an array of parts or a string
	protected function propertyName(&$out) {
		$s = $this->seek();
		$parts = array();

		$oldWhite = $this->eatWhiteDefault;
		$this->eatWhiteDefault = false;

		while (true) {
			if ($this->interpolation($inter)) {
				$parts[] = $inter;
			} elseif ($this->keyword($text)) {
				$parts[] = $text;
			} elseif (count($parts) == 0 && $this->match('[:.#]', $m, false)) {
				// css hacks
				$parts[] = $m[0];
			} else {
				break;
			}
		}

		$this->eatWhiteDefault = $oldWhite;
		if (count($parts) == 0) return false;

		// match comment hack
		if (preg_match(self::$whitePattern,
			$this->buffer, $m, null, $this->count))
		{
			if (!empty($m[0])) {
				$parts[] = $m[0];
				$this->count += strlen($m[0]);
			}
		}

		$this->whitespace(); // get any extra whitespace

		$out = array("string", "", $parts);
		return true;
	}

	// comma separated list of selectors
	protected function selectors(&$out) {
		$s = $this->seek();
		$selectors = array();
		while ($this->selector($sel)) {
			$selectors[] = $sel;
			if (!$this->literal(",")) break;
			while ($this->literal(",")); // ignore extra
		}

		if (count($selectors) == 0) {
			$this->seek($s);
			return false;
		}

		$out = $selectors;
		return true;
	}

	// whitespace separated list of selectorSingle
	protected function selector(&$out) {
		$selector = array();

		while (true) {
			if ($this->match('[>+~]+', $m)) {
				$selector[] = array($m[0]);
			} elseif ($this->selectorSingle($part)) {
				$selector[] = $part;
				$this->whitespace();
			} elseif ($this->match('\/[^\/]+\/', $m)) {
				$selector[] = array($m[0]);
			} else {
				break;
			}

		}

		if (count($selector) == 0) {
			return false;
		}

		$out = $selector;
		return true;
	}

	// the parts that make up
	// div[yes=no]#something.hello.world:nth-child(-2n+1)%placeholder
	protected function selectorSingle(&$out) {
		$oldWhite = $this->eatWhiteDefault;
		$this->eatWhiteDefault = false;

		$parts = array();

		if ($this->literal("*", false)) {
			$parts[] = "*";
		}

		while (true) {
			// see if we can stop early
			if ($this->match("\s*[{,]", $m)) {
				$this->count--;
				break;
			}

			$s = $this->seek();
			// self
			if ($this->literal("&", false)) {
				$parts[] = scssc::$selfSelector;
				continue;
			}

			if ($this->literal(".", false)) {
				$parts[] = ".";
				continue;
			}

			if ($this->literal("|", false)) {
				$parts[] = "|";
				continue;
			}

			// for keyframes
			if ($this->unit($unit)) {
				$parts[] = $unit;
				continue;
			}

			if ($this->keyword($name)) {
				$parts[] = $name;
				continue;
			}

			if ($this->interpolation($inter)) {
				$parts[] = $inter;
				continue;
			}

			if ($this->literal('%', false) && $this->placeholder($placeholder)) {
				$parts[] = '%';
				$parts[] = $placeholder;
				continue;
			}

			if ($this->literal("#", false)) {
				$parts[] = "#";
				continue;
			}

			// a pseudo selector
			if ($this->match("::?", $m) && $this->mixedKeyword($nameParts)) {
				$parts[] = $m[0];
				foreach ($nameParts as $sub) {
					$parts[] = $sub;
				}

				$ss = $this->seek();
				if ($this->literal("(") &&
					($this->openString(")", $str, "(") || true ) &&
					$this->literal(")"))
				{
					$parts[] = "(";
					if (!empty($str)) $parts[] = $str;
					$parts[] = ")";
				} else {
					$this->seek($ss);
				}

				continue;
			} else {
				$this->seek($s);
			}

			// attribute selector
			// TODO: replace with open string?
			if ($this->literal("[", false)) {
				$attrParts = array("[");
				// keyword, string, operator
				while (true) {
					if ($this->literal("]", false)) {
						$this->count--;
						break; // get out early
					}

					if ($this->match('\s+', $m)) {
						$attrParts[] = " ";
						continue;
					}
					if ($this->string($str)) {
						$attrParts[] = $str;
						continue;
					}

					if ($this->keyword($word)) {
						$attrParts[] = $word;
						continue;
					}

					if ($this->interpolation($inter, false)) {
						$attrParts[] = $inter;
						continue;
					}

					// operator, handles attr namespace too
					if ($this->match('[|-~\$\*\^=]+', $m)) {
						$attrParts[] = $m[0];
						continue;
					}

					break;
				}

				if ($this->literal("]", false)) {
					$attrParts[] = "]";
					foreach ($attrParts as $part) {
						$parts[] = $part;
					}
					continue;
				}
				$this->seek($s);
				// should just break here?
			}

			break;
		}

		$this->eatWhiteDefault = $oldWhite;

		if (count($parts) == 0) return false;

		$out = $parts;
		return true;
	}

	protected function variable(&$out) {
		$s = $this->seek();
		if ($this->literal("$", false) && $this->keyword($name)) {
			$out = array("var", $name);
			return true;
		}
		$this->seek($s);
		return false;
	}

	protected function keyword(&$word, $eatWhitespace = null) {
		if ($this->match('([\w_\-\*!"\'\\\\][\w\-_"\'\\\\]*)',
			$m, $eatWhitespace))
		{
			$word = $m[1];
			return true;
		}
		return false;
	}

	protected function placeholder(&$placeholder) {
		if ($this->match('([\w\-_]+)', $m)) {
			$placeholder = $m[1];
			return true;
		}
		return false;
	}

	// consume an end of statement delimiter
	protected function end() {
		if ($this->literal(';')) {
			return true;
		} elseif ($this->count == strlen($this->buffer) || $this->buffer{$this->count} == '}') {
			// if there is end of file or a closing block next then we don't need a ;
			return true;
		}
		return false;
	}

	// advance counter to next occurrence of $what
	// $until - don't include $what in advance
	// $allowNewline, if string, will be used as valid char set
	protected function to($what, &$out, $until = false, $allowNewline = false) {
		if (is_string($allowNewline)) {
			$validChars = $allowNewline;
		} else {
			$validChars = $allowNewline ? "." : "[^\n]";
		}
		if (!$this->match('('.$validChars.'*?)'.$this->preg_quote($what), $m, !$until)) return false;
		if ($until) $this->count -= strlen($what); // give back $what
		$out = $m[1];
		return true;
	}

	protected function throwParseError($msg = "parse error", $count = null) {
		$count = is_null($count) ? $this->count : $count;

		$line = $this->getLineNo($count);

		if (!empty($this->sourceName)) {
			$loc = "$this->sourceName on line $line";
		} else {
			$loc = "line: $line";
		}

		if ($this->peek("(.*?)(\n|$)", $m, $count)) {
			throw new Exception_ScssException("$msg: failed at `$m[1]` $loc");
		} else {
			throw new Exception_ScssException("$msg: $loc");
		}
	}

	public function getLineNo($pos) {
		return 1 + substr_count(substr($this->buffer, 0, $pos), "\n");
	}

	// try to match something on head of buffer
	protected function match($regex, &$out, $eatWhitespace = null) {
		if (is_null($eatWhitespace)) $eatWhitespace = $this->eatWhiteDefault;

		$r = '/'.$regex.'/Ais';
		if (preg_match($r, $this->buffer, $out, null, $this->count)) {
			$this->count += strlen($out[0]);
			if ($eatWhitespace) $this->whitespace();
			return true;
		}
		return false;
	}

	// match some whitespace
	protected function whitespace() {
		$gotWhite = false;
		while (preg_match(self::$whitePattern, $this->buffer, $m, null, $this->count)) {
			if ($this->insertComments) {
				if (isset($m[1]) && empty($this->commentsSeen[$this->count])) {
					$this->append(array("comment", $m[1]));
					$this->commentsSeen[$this->count] = true;
				}
			}
			$this->count += strlen($m[0]);
			$gotWhite = true;
		}
		return $gotWhite;
	}

	protected function peek($regex, &$out, $from=null) {
		if (is_null($from)) $from = $this->count;

		$r = '/'.$regex.'/Ais';
		$result = preg_match($r, $this->buffer, $out, null, $from);

		return $result;
	}

	protected function seek($where = null) {
		if ($where === null) return $this->count;
		else $this->count = $where;
		return true;
	}

	static function preg_quote($what) {
		return preg_quote($what, '/');
	}

	protected function show() {
		if ($this->peek("(.*?)(\n|$)", $m, $this->count)) {
			return $m[1];
		}
		return "";
	}

	// turn list of length 1 into value type
	protected function flattenList($value) {
		if ($value[0] == "list" && count($value[2]) == 1) {
			return $this->flattenList($value[2][0]);
		}
		return $value;
	}
}

/**
 * SCSS base formatter
 *
 * @author Leaf Corcoran <leafot@gmail.com>
 */
class scss_formatter {
	public $indentChar = "  ";

	public $break = "\n";
	public $open = " {";
	public $close = "}";
	public $tagSeparator = ", ";
	public $assignSeparator = ": ";

	public function __construct() {
		$this->indentLevel = 0;
	}

	public function indentStr($n = 0) {
		return str_repeat($this->indentChar, max($this->indentLevel + $n, 0));
	}

	public function property($name, $value) {
		return $name . $this->assignSeparator . $value . ";";
	}

	public function block($block) {
		if (empty($block->lines) && empty($block->children)) return;

		$inner = $pre = $this->indentStr();

		if (!empty($block->selectors)) {
			echo $pre .
				implode($this->tagSeparator, $block->selectors) .
				$this->open . $this->break;
			$this->indentLevel++;
			$inner = $this->indentStr();
		}

		if (!empty($block->lines)) {
			$glue = $this->break.$inner;
			echo $inner . implode($glue, $block->lines);
			if (!empty($block->children)) {
				echo $this->break;
			}
		}

		foreach ($block->children as $child) {
			$this->block($child);
		}

		if (!empty($block->selectors)) {
			$this->indentLevel--;
			if (empty($block->children)) echo $this->break;
			echo $pre . $this->close . $this->break;
		}
	}
}

/**
 * SCSS nested formatter
 *
 * @author Leaf Corcoran <leafot@gmail.com>
 */
class scss_formatter_nested extends scss_formatter {
	public $close = " }";

	// adjust the depths of all children, depth first
	public function adjustAllChildren($block) {
		// flatten empty nested blocks
		$children = array();
		foreach ($block->children as $i => $child) {
			if (empty($child->lines) && empty($child->children)) {
				if (isset($block->children[$i + 1])) {
					$block->children[$i + 1]->depth = $child->depth;
				}
				continue;
			}
			$children[] = $child;
		}

		$count = count($children);
		for ($i = 0; $i < $count; $i++) {
			$depth = $children[$i]->depth;
			$j = $i + 1;
			if (isset($children[$j]) && $depth < $children[$j]->depth) {
				$childDepth =  $children[$j]->depth;
				for (; $j < $count; $j++) {
					if ($depth < $children[$j]->depth && $childDepth >= $children[$j]->depth) {
						$children[$j]->depth = $depth + 1;
					}
				}
			}
		}

		$block->children = $children;

		// make relative to parent
		foreach ($block->children as $child) {
			$this->adjustAllChildren($child);
			$child->depth = $child->depth - $block->depth;
		}
	}

	public function block($block) {
		if ($block->type == "root") {
			$this->adjustAllChildren($block);
		}

		$inner = $pre = $this->indentStr($block->depth - 1);
		if (!empty($block->selectors)) {
			echo $pre .
				implode($this->tagSeparator, $block->selectors) .
				$this->open . $this->break;
			$this->indentLevel++;
			$inner = $this->indentStr($block->depth - 1);
		}

		if (!empty($block->lines)) {
			$glue = $this->break.$inner;
			echo $inner . implode($glue, $block->lines);
			if (!empty($block->children)) echo $this->break;
		}

		foreach ($block->children as $i => $child) {
			// echo "*** block: ".$block->depth." child: ".$child->depth."\n";
			$this->block($child);
			if ($i < count($block->children) - 1) {
				echo $this->break;

				if (isset($block->children[$i + 1])) {
					$next = $block->children[$i + 1];
					if ($next->depth == max($block->depth, 1) && $child->depth >= $next->depth) {
						echo $this->break;
					}
				}
			}
		}

		if (!empty($block->selectors)) {
			$this->indentLevel--;
			echo $this->close;
		}

		if ($block->type == "root") {
			echo $this->break;
		}
	}
}

/**
 * SCSS compressed formatter
 *
 * @author Leaf Corcoran <leafot@gmail.com>
 */
class scss_formatter_compressed extends scss_formatter {
	public $open = "{";
	public $tagSeparator = ",";
	public $assignSeparator = ":";
	public $break = "";

	public function indentStr($n = 0) {
		return "";
	}
}

/**
 * SCSS server
 *
 * @author Leaf Corcoran <leafot@gmail.com>
 */
class scss_server {

	protected function join($left, $right) {
		return rtrim($left, "/") . "/" . ltrim($right, "/");
	}

	protected function inputName() {
		if (isset($_GET["p"])) return $_GET["p"];

		if (isset($_SERVER["PATH_INFO"])) return $_SERVER["PATH_INFO"];
		if (isset($_SERVER["DOCUMENT_URI"])) {
			return substr($_SERVER["DOCUMENT_URI"], strlen($_SERVER["SCRIPT_NAME"]));
		}
	}

	protected function findInput() {
		if ($input = $this->inputName()) {
			$name = $this->join($this->dir, $input);
			if (is_readable($name)) return $name;
		}
		return false;
	}

	protected function cacheName($fname) {
		return $this->join($this->cacheDir, md5($fname) . ".css");
	}

	protected function importsCacheName($out) {
		return $out . ".imports";
	}

	protected function needsCompile($in, $out) {
		if (!is_file($out)) return true;

		$mtime = filemtime($out);
		if (filemtime($in) > $mtime) return true;

		// look for modified imports
		$icache = $this->importsCacheName($out);
		if (is_readable($icache)) {
			$imports = unserialize(file_get_contents($icache));
			foreach ($imports as $import) {
				if (filemtime($import) > $mtime) return true;
			}
		}
		return false;
	}

	protected function compile($in, $out) {
		$start = microtime(true);
		$css = $this->scss->compile(file_get_contents($in), $in);
		$elapsed = round((microtime(true) - $start), 4);

		$v = scssc::$VERSION;
		$t = date("r");
		$css = "/* compiled by scssphp $v on $t (${elapsed}s) */\n\n" . $css;

		file_put_contents($out, $css);
		file_put_contents($this->importsCacheName($out),
			serialize($this->scss->getParsedFiles()));
		return $css;
	}

	public function serve() {
		if ($input = $this->findInput()) {
			$output = $this->cacheName($input);
			header("Content-type: text/css");

			if ($this->needsCompile($input, $output)) {
				try {
					echo $this->compile($input, $output);
				} catch (Exception $e) {
					header('HTTP/1.1 500 Internal Server Error');
					echo "Parse error: " . $e->getMessage() . "\n";
				}
			} else {
				header('X-SCSS-Cache: true');
				echo file_get_contents($output);
			}

			return;
		}

		header('HTTP/1.0 404 Not Found');
		header("Content-type: text");
		$v = scssc::$VERSION;
		echo "/* INPUT NOT FOUND scss $v */\n";
	}

	public function __construct($dir, $cacheDir=null, $scss=null) {
		$this->dir = $dir;

		if (is_null($cacheDir)) {
			$cacheDir = $this->join($dir, "scss_cache");
		}

		$this->cacheDir = $cacheDir;
		if (!is_dir($this->cacheDir)) mkdir($this->cacheDir);

		if (is_null($scss)) {
			$scss = new scssc();
			$scss->setImportPaths($this->dir);
		}
		$this->scss = $scss;
	}

	static public function serveFrom($path) {
		$server = new self($path);
		$server->serve();
	}
}<|MERGE_RESOLUTION|>--- conflicted
+++ resolved
@@ -1,8 +1,6 @@
 <?php
-<<<<<<< HEAD
 require_once(__DIR__ . '/Exception/ScssException.php');
 
-=======
 /**
  * SCSS compiler written in PHP
  *
@@ -19,7 +17,6 @@
  *
  * @author Leaf Corcoran <leafot@gmail.com>
  */
->>>>>>> 3463d7da
 class scssc {
 	static public $VERSION = "v0.0.4";
 
@@ -526,7 +523,7 @@
 				break;
 			}
 
-			// if the value reduces to null from something else then 
+			// if the value reduces to null from something else then
 			// the property should be discarded
 			if ($value[0] != "null") {
 				$value = $this->reduce($value);
@@ -1612,15 +1609,11 @@
 
 	protected function assertList($value) {
 		if ($value[0] != "list")
-<<<<<<< HEAD
 			throw Exception_ScssException::errorWithMessageCodeAndUserInfo(
 				"expecting list",
 				1358517536,
 				array('value' => $value)
 			);
-=======
-			throw new Exception("expecting list");
->>>>>>> 3463d7da
 		return $value;
 	}
 
