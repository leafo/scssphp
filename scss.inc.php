--- conflicted
+++ resolved
@@ -3,7 +3,6 @@
     throw new \Exception('scssphp requires PHP 5.4 or above');
 }
 
-<<<<<<< HEAD
 if (! class_exists('scssc', false)) {
     include_once __DIR__ . '/src/Base/Range.php';
     include_once __DIR__ . '/src/Block.php';
@@ -28,205 +27,4 @@
     include_once __DIR__ . '/src/Util.php';
     include_once __DIR__ . '/src/Version.php';
 }
-=======
-/**
- * SCSS compressed formatter
- *
- * @author Leaf Corcoran <leafot@gmail.com>
- */
-class scss_formatter_compressed extends scss_formatter {
-	public $open = "{";
-	public $tagSeparator = ",";
-	public $assignSeparator = ":";
-	public $break = "";
-
-	public function indentStr($n = 0) {
-		return "";
-	}
-}
-
-/**
- * SCSS server
- *
- * @author Leaf Corcoran <leafot@gmail.com>
- */
-class scss_server {
-	/**
-	 * Join path components
-	 *
-	 * @param string $left  Path component, left of the directory separator
-	 * @param string $right Path component, right of the directory separator
-	 *
-	 * @return string
-	 */
-	protected function join($left, $right) {
-		return rtrim($left, '/\\') . DIRECTORY_SEPARATOR . ltrim($right, '/\\');
-	}
-
-	/**
-	 * Get name of requested .scss file
-	 *
-	 * @return string|null
-	 */
-	protected function inputName() {
-		switch (true) {
-			case isset($_GET['p']):
-				return $_GET['p'];
-			case isset($_SERVER['PATH_INFO']):
-				return $_SERVER['PATH_INFO'];
-			case isset($_SERVER['DOCUMENT_URI']):
-				return substr($_SERVER['DOCUMENT_URI'], strlen($_SERVER['SCRIPT_NAME']));
-		}
-	}
-
-	/**
-	 * Get path to requested .scss file
-	 *
-	 * @return string
-	 */
-	protected function findInput() {
-		if (($input = $this->inputName())
-			&& strpos($input, '..') === false
-			&& substr($input, -5) === '.scss'
-		) {
-			$name = $this->join($this->dir, $input);
-
-			if (is_file($name) && is_readable($name)) {
-				return $name;
-			}
-		}
-
-		return false;
-	}
-
-	/**
-	 * Get path to cached .css file
-	 *
-	 * @return string
-	 */
-	protected function cacheName($fname) {
-		return $this->join($this->cacheDir, md5($fname) . '.css');
-	}
-
-	/**
-	 * Get path to cached imports
-	 *
-	 * @return string
-	 */
-	protected function importsCacheName($out) {
-		return $out . '.imports';
-	}
-
-	/**
-	 * Determine whether .scss file needs to be re-compiled.
-	 *
-	 * @param string $in  Input path
-	 * @param string $out Output path
-	 *
-	 * @return boolean True if compile required.
-	 */
-	protected function needsCompile($in, $out) {
-		if (!is_file($out)) return true;
-
-		$mtime = filemtime($out);
-		if (filemtime($in) > $mtime) return true;
-
-		// look for modified imports
-		$icache = $this->importsCacheName($out);
-		if (is_readable($icache)) {
-			$imports = unserialize(file_get_contents($icache));
-			foreach ($imports as $import) {
-				if (filemtime($import) > $mtime) return true;
-			}
-		}
-		return false;
-	}
-
-	/**
-	 * Compile .scss file
-	 *
-	 * @param string $in  Input path (.scss)
-	 * @param string $out Output path (.css)
-	 *
-	 * @return string
-	 */
-	protected function compile($in, $out) {
-		$start = microtime(true);
-		$css = $this->scss->compile(file_get_contents($in), $in);
-		$elapsed = round((microtime(true) - $start), 4);
-
-		$v = scssc::$VERSION;
-		$t = date('r');
-		$css = "/* compiled by scssphp $v on $t (${elapsed}s) */\n\n" . $css;
-
-		file_put_contents($out, $css);
-		file_put_contents($this->importsCacheName($out),
-			serialize($this->scss->getParsedFiles()));
-		return $css;
-	}
-
-	/**
-	 * Compile requested scss and serve css.  Outputs HTTP response.
-	 */
-	public function serve() {
-		if ($input = $this->findInput()) {
-			$output = $this->cacheName($input);
-			header('Content-type: text/css');
-
-			if ($this->needsCompile($input, $output)) {
-				try {
-					echo $this->compile($input, $output);
-				} catch (Exception $e) {
-					header('HTTP/1.1 500 Internal Server Error');
-					echo 'Parse error: ' . $e->getMessage() . "\n";
-				}
-			} else {
-				header('X-SCSS-Cache: true');
-				echo file_get_contents($output);
-			}
-
-			return;
-		}
-
-		header('HTTP/1.0 404 Not Found');
-		header('Content-type: text');
-		$v = scssc::$VERSION;
-		echo "/* INPUT NOT FOUND scss $v */\n";
-	}
-
-	/**
-	 * Constructor
-	 *
-	 * @param string      $dir      Root directory to .scss files
-	 * @param string      $cacheDir Cache directory
-	 * @param \scssc|null $scss     SCSS compiler instance
-	 */
-	public function __construct($dir, $cacheDir=null, $scss=null) {
-		$this->dir = $dir;
-
-		if (is_null($cacheDir)) {
-			$cacheDir = $this->join($dir, 'scss_cache');
-		}
-
-		$this->cacheDir = $cacheDir;
-		if (!is_dir($this->cacheDir)) mkdir($this->cacheDir);
-
-		if (is_null($scss)) {
-			$scss = new scssc();
-			$scss->setImportPaths($this->dir);
-		}
-		$this->scss = $scss;
-	}
-
-	/**
-	 * Helper method to serve compiled scss
-	 *
-	 * @param string $path Root path
-	 */
-	static public function serveFrom($path) {
-		$server = new self($path);
-		$server->serve();
-	}
-}
-?>
->>>>>>> bf57a557
+?>