--- conflicted
+++ resolved
@@ -2738,13 +2738,7 @@
 		$this->env             = null;
 		$this->inParens        = false;
 		$this->eatWhiteDefault = true;
-<<<<<<< HEAD
-		$this->insertComments  = true;
 		$this->buffer          = $buffer;
-=======
-
-		$this->buffer = $buffer;
->>>>>>> 97f62d26
 
 		$this->pushBlock(null); // root block
 		$this->whitespace();
@@ -3181,6 +3175,8 @@
 	}
 
 	protected function appendComment($comment) {
+		$comment[1] = substr(preg_replace(array('/^\s+/m', '/^(.)/m'), array('', ' \1'), $comment[1]), 1);
+
 		$this->env->comments[] = $comment;
 	}
 
@@ -4235,6 +4231,16 @@
 		return $name . $this->assignSeparator . $value . ";";
 	}
 
+	protected function blockLines($inner, $block)
+	{
+		$glue = $this->break.$inner;
+		echo $inner . implode($glue, $block->lines);
+
+		if (!empty($block->children)) {
+			echo $this->break;
+		}
+	}
+
 	protected function block($block) {
 		if (empty($block->lines) && empty($block->children)) return;
 
@@ -4249,11 +4255,7 @@
 		}
 
 		if (!empty($block->lines)) {
-			$glue = $this->break.$inner;
-			echo $inner . implode($glue, $block->lines);
-			if (!empty($block->children)) {
-				echo $this->break;
-			}
+			$this->blockLines($inner, $block);
 		}
 
 		foreach ($block->children as $child) {
@@ -4336,9 +4338,7 @@
 		}
 
 		if (!empty($block->lines)) {
-			$glue = $this->break.$inner;
-			echo $inner . implode($glue, $block->lines);
-			if (!empty($block->children)) echo $this->break;
+			$this->blockLines($inner, $block);
 		}
 
 		foreach ($block->children as $i => $child) {
@@ -4381,6 +4381,58 @@
 	public function indentStr($n = 0) {
 		return "";
 	}
+
+	public function blockLines($inner, $block)
+	{
+		$glue = $this->break.$inner;
+
+		foreach ($block->lines as $index => $line) {
+			if (substr($line, 0, 2) === '/*' && substr($line, 2, 1) !== '!') {
+				unset($block->lines[$index]);
+			} elseif (substr($line, 0, 3) === '/*!') {
+				$block->lines[$index] = '/*' . substr($line, 3);
+			}
+		}
+
+		echo $inner . implode($glue, $block->lines);
+
+		if (!empty($block->children)) {
+			echo $this->break;
+		}
+	}
+}
+
+/**
+ * SCSS crunched formatter
+ *
+ * @author Anthon Pang <anthon.pang@gmail.com>
+ */
+class scss_formatter_crunched extends scss_formatter {
+	public $open = "{";
+	public $tagSeparator = ",";
+	public $assignSeparator = ":";
+	public $break = "";
+
+	public function indentStr($n = 0) {
+		return "";
+	}
+
+	public function blockLines($inner, $block)
+	{
+		$glue = $this->break.$inner;
+
+		foreach ($block->lines as $index => $line) {
+			if (substr($line, 0, 2) === '/*') {
+				unset($block->lines[$index]);
+			}
+		}
+
+		echo $inner . implode($glue, $block->lines);
+
+		if (!empty($block->children)) {
+			echo $this->break;
+		}
+	}
 }
 
 /**
